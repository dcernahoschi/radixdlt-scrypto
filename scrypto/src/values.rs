use sbor::path::{MutableSborPath, SborPath};
use sbor::rust::borrow::Borrow;
use sbor::rust::collections::HashMap;
use sbor::rust::collections::HashSet;
use sbor::rust::fmt;
use sbor::rust::format;
use sbor::rust::string::*;
use sbor::rust::vec::Vec;
use sbor::type_id::*;
use sbor::{any::*, *};

use crate::abi::*;
use crate::address::{AddressError, Bech32Encoder};
use crate::buffer::*;
use crate::component::*;
use crate::core::*;
use crate::crypto::*;
use crate::engine::types::*;
use crate::math::*;
use crate::misc::*;
use crate::resource::*;

pub enum ScryptoValueReplaceError {
    ProofIdNotFound(ProofId),
    BucketIdNotFound(BucketId),
}

/// A Scrypto value is a SBOR value of which the custom types are the ones defined by `ScryptoType`.
#[derive(Clone, PartialEq, Eq)]
pub struct ScryptoValue {
    pub raw: Vec<u8>,
    pub dom: Value,
    pub expressions: Vec<(Expression, SborPath)>,
    pub bucket_ids: HashMap<BucketId, SborPath>,
    pub proof_ids: HashMap<ProofId, SborPath>,
    pub vault_ids: HashSet<VaultId>,
    pub kv_store_ids: HashSet<KeyValueStoreId>,
    pub component_ids: HashSet<ComponentId>,
    pub refed_component_addresses: HashSet<ComponentAddress>,
    pub resource_addresses: HashSet<ResourceAddress>,
    pub non_fungible_addresses: HashSet<NonFungibleAddress>,
}

impl ScryptoValue {
    pub fn unit() -> Self {
        Self::from_typed(&())
    }

    pub fn from_typed<T: Encode>(value: &T) -> Self {
        let bytes = scrypto_encode(value);
        Self::from_slice(&bytes).expect("Failed to convert trusted value into ScryptoValue")
    }

    pub fn from_slice(slice: &[u8]) -> Result<Self, DecodeError> {
        let value = decode_any(slice)?;
        Self::from_value(value)
    }

    pub fn from_value(value: Value) -> Result<Self, DecodeError> {
        let mut checker = ScryptoCustomValueChecker::new();
        traverse_any(&mut MutableSborPath::new(), &value, &mut checker)
            .map_err(|e| DecodeError::CustomError(format!("{:?}", e)))?;

        Ok(Self {
            raw: encode_any(&value),
            dom: value,
            expressions: checker.expressions,
            bucket_ids: checker
                .buckets
                .drain()
                .map(|(e, path)| (e.0, path))
                .collect(),
            proof_ids: checker
                .proofs
                .drain()
                .map(|(e, path)| (e.0, path))
                .collect(),
            vault_ids: checker.vaults.iter().map(|e| e.0).collect(),
            kv_store_ids: checker.kv_stores,
            component_ids: checker.components.iter().map(|e| e.0).collect(),
            refed_component_addresses: checker.ref_components,
            resource_addresses: checker.resource_addresses,
            non_fungible_addresses: checker.non_fungible_addresses,
        })
    }

    pub fn from_slice_no_custom_values(slice: &[u8]) -> Result<Self, DecodeError> {
        let value = decode_any(slice)?;
        let mut checker = ScryptoNoCustomValuesChecker {};
        traverse_any(&mut MutableSborPath::new(), &value, &mut checker)
            .map_err(|e| DecodeError::CustomError(format!("{:?}", e)))?;
        Ok(Self {
            raw: encode_any(&value),
            dom: value,
            expressions: Vec::new(),
            bucket_ids: HashMap::new(),
            proof_ids: HashMap::new(),
            vault_ids: HashSet::new(),
            kv_store_ids: HashSet::new(),
            component_ids: HashSet::new(),
            refed_component_addresses: HashSet::new(),
            resource_addresses: HashSet::new(),
            non_fungible_addresses: HashSet::new(),
        })
    }

    pub fn node_ids(&self) -> HashSet<RENodeId> {
        let mut node_ids = HashSet::new();
        for vault_id in &self.vault_ids {
            node_ids.insert(RENodeId::Vault(*vault_id));
        }
        for kv_store_id in &self.kv_store_ids {
            node_ids.insert(RENodeId::KeyValueStore(*kv_store_id));
        }
        for component_id in &self.component_ids {
            node_ids.insert(RENodeId::Component(*component_id));
        }
        for (bucket_id, _) in &self.bucket_ids {
            node_ids.insert(RENodeId::Bucket(*bucket_id));
        }
        for (proof_id, _) in &self.proof_ids {
            node_ids.insert(RENodeId::Proof(*proof_id));
        }
        node_ids
    }

    pub fn stored_node_ids(&self) -> HashSet<RENodeId> {
        let mut node_ids = HashSet::new();
        for vault_id in &self.vault_ids {
            node_ids.insert(RENodeId::Vault(*vault_id));
        }
        for kv_store_id in &self.kv_store_ids {
            node_ids.insert(RENodeId::KeyValueStore(*kv_store_id));
        }
        for component_address in &self.component_ids {
            node_ids.insert(RENodeId::Component(*component_address));
        }
        node_ids
    }

    pub fn global_references(&self) -> HashSet<GlobalAddress> {
        let mut node_ids = HashSet::new();
        for component_address in &self.refed_component_addresses {
            node_ids.insert(GlobalAddress::Component(*component_address));
        }
        for resource_address in &self.resource_addresses {
            node_ids.insert(GlobalAddress::Resource(*resource_address));
        }
        for non_fungible_address in &self.non_fungible_addresses {
            node_ids.insert(GlobalAddress::Resource(
                non_fungible_address.resource_address(),
            ));
        }
        node_ids
    }

    pub fn replace_ids(
        &mut self,
        proof_replacements: &mut HashMap<ProofId, ProofId>,
        bucket_replacements: &mut HashMap<BucketId, BucketId>,
    ) -> Result<(), ScryptoValueReplaceError> {
        let mut new_proof_ids = HashMap::new();
        for (proof_id, path) in self.proof_ids.drain() {
            let next_id = proof_replacements
                .remove(&proof_id)
                .ok_or(ScryptoValueReplaceError::ProofIdNotFound(proof_id))?;
            let value = path.get_from_value_mut(&mut self.dom).unwrap();
            if let Value::Custom {
                type_id: _,
                ref mut bytes,
            } = value
            {
                *bytes = scrypto::resource::Proof(next_id).to_vec();
            } else {
                panic!("Proof Id should be custom type");
            }

            new_proof_ids.insert(next_id, path);
        }
        self.proof_ids = new_proof_ids;

        let mut new_bucket_ids = HashMap::new();
        for (bucket_id, path) in self.bucket_ids.drain() {
            let next_id = bucket_replacements
                .remove(&bucket_id)
                .ok_or(ScryptoValueReplaceError::BucketIdNotFound(bucket_id))?;
            let value = path.get_from_value_mut(&mut self.dom).unwrap();
            if let Value::Custom {
                type_id: _,
                ref mut bytes,
            } = value
            {
                *bytes = scrypto::resource::Bucket(next_id).to_vec();
            } else {
                panic!("Bucket should be custom type");
            }

            new_bucket_ids.insert(next_id, path);
        }
        self.bucket_ids = new_bucket_ids;

        self.raw = encode_any(&self.dom);

        Ok(())
    }

    pub fn value_count(&self) -> usize {
        self.bucket_ids.len()
            + self.proof_ids.len()
            + self.vault_ids.len()
            + self.component_ids.len()
    }
}

impl fmt::Debug for ScryptoValue {
    fn fmt(&self, f: &mut fmt::Formatter<'_>) -> fmt::Result {
        write!(
            f,
            "{}",
            self.display(ScryptoValueFormatterContext::no_context())
        )
    }
}

/// Represents an error when validating a Scrypto-specific value.
#[derive(Debug, Clone, PartialEq, Eq)]
pub enum ScryptoNoCustomValuesCheckError {
    CustomValueNotAllowed(u8),
}

/// A checker the check a Scrypto-specific value.
struct ScryptoNoCustomValuesChecker {}

impl CustomValueVisitor for ScryptoNoCustomValuesChecker {
    type Err = ScryptoNoCustomValuesCheckError;

    fn visit(
        &mut self,
        _path: &mut MutableSborPath,
        type_id: u8,
        _data: &[u8],
    ) -> Result<(), Self::Err> {
        return Err(ScryptoNoCustomValuesCheckError::CustomValueNotAllowed(
            type_id,
        ));
    }
}

/// A checker the check a Scrypto-specific value.
pub struct ScryptoCustomValueChecker {
    pub expressions: Vec<(Expression, SborPath)>,
    pub buckets: HashMap<Bucket, SborPath>,
    pub proofs: HashMap<Proof, SborPath>,
    pub vaults: HashSet<Vault>,
    pub kv_stores: HashSet<KeyValueStoreId>,
    pub components: HashSet<Component>,
    pub ref_components: HashSet<ComponentAddress>,
    pub resource_addresses: HashSet<ResourceAddress>,
    pub non_fungible_addresses: HashSet<NonFungibleAddress>,
}

/// Represents an error when validating a Scrypto-specific value.
#[derive(Debug, Clone, PartialEq, Eq)]
pub enum ScryptoCustomValueCheckError {
    UnknownTypeId(u8),
    InvalidDecimal(ParseDecimalError),
    InvalidPreciseDecimal(ParsePreciseDecimalError),
    InvalidPackageAddress(AddressError),
    InvalidComponent(ParseComponentError),
    InvalidComponentAddress(AddressError),
    InvalidResourceAddress(AddressError),
    InvalidHash(ParseHashError),
    InvalidEcdsaSecp256k1PublicKey(ParseEcdsaSecp256k1PublicKeyError),
    InvalidEcdsaSecp256k1Signature(ParseEcdsaSecp256k1SignatureError),
    InvalidEddsaEd25519PublicKey(ParseEddsaEd25519PublicKeyError),
    InvalidEddsaEd25519Signature(ParseEddsaEd25519SignatureError),
    InvalidBucket(ParseBucketError),
    InvalidProof(ParseProofError),
    InvalidKeyValueStore(ParseKeyValueStoreError),
    InvalidVault(ParseVaultError),
    InvalidNonFungibleId(ParseNonFungibleIdError),
    InvalidNonFungibleAddress(ParseNonFungibleAddressError),
    InvalidExpression(ParseExpressionError),
    InvalidBlob(ParseBlobError),
    DuplicateIds,
}

impl ScryptoCustomValueChecker {
    pub fn new() -> Self {
        Self {
            expressions: Vec::new(),
            buckets: HashMap::new(),
            proofs: HashMap::new(),
            vaults: HashSet::new(),
            kv_stores: HashSet::new(),
            components: HashSet::new(),
            ref_components: HashSet::new(),
            resource_addresses: HashSet::new(),
            non_fungible_addresses: HashSet::new(),
        }
    }
}

impl CustomValueVisitor for ScryptoCustomValueChecker {
    type Err = ScryptoCustomValueCheckError;

    fn visit(
        &mut self,
        path: &mut MutableSborPath,
        type_id: u8,
        data: &[u8],
    ) -> Result<(), Self::Err> {
        match ScryptoType::from_id(type_id).ok_or(Self::Err::UnknownTypeId(type_id))? {
            ScryptoType::PackageAddress => {
                PackageAddress::try_from(data)
                    .map_err(ScryptoCustomValueCheckError::InvalidPackageAddress)?;
            }
            ScryptoType::ComponentAddress => {
                let component_address = ComponentAddress::try_from(data)
                    .map_err(ScryptoCustomValueCheckError::InvalidComponentAddress)?;
                self.ref_components.insert(component_address);
            }
            ScryptoType::Component => {
                let component = Component::try_from(data)
                    .map_err(ScryptoCustomValueCheckError::InvalidComponent)?;
                if !self.components.insert(component) {
                    return Err(ScryptoCustomValueCheckError::DuplicateIds);
                }
            }
            ScryptoType::KeyValueStore => {
                let kv_store_id: KeyValueStoreId = match data.len() {
                    36 => (
                        Hash(copy_u8_array(&data[0..32])),
                        u32::from_le_bytes(copy_u8_array(&data[32..])),
                    ),
                    _ => {
                        return Err(ScryptoCustomValueCheckError::InvalidKeyValueStore(
                            ParseKeyValueStoreError::InvalidLength(data.len()),
                        ))
                    }
                };

                if !self.kv_stores.insert(kv_store_id) {
                    return Err(ScryptoCustomValueCheckError::DuplicateIds);
                }
            }
            ScryptoType::Hash => {
                Hash::try_from(data).map_err(ScryptoCustomValueCheckError::InvalidHash)?;
            }
            ScryptoType::EcdsaSecp256k1PublicKey => {
                EcdsaSecp256k1PublicKey::try_from(data)
                    .map_err(ScryptoCustomValueCheckError::InvalidEcdsaSecp256k1PublicKey)?;
            }
            ScryptoType::EcdsaSecp256k1Signature => {
                EcdsaSecp256k1Signature::try_from(data)
                    .map_err(ScryptoCustomValueCheckError::InvalidEcdsaSecp256k1Signature)?;
            }
            ScryptoType::EddsaEd25519PublicKey => {
                EddsaEd25519PublicKey::try_from(data)
                    .map_err(ScryptoCustomValueCheckError::InvalidEddsaEd25519PublicKey)?;
            }
            ScryptoType::EddsaEd25519Signature => {
                EddsaEd25519Signature::try_from(data)
                    .map_err(ScryptoCustomValueCheckError::InvalidEddsaEd25519Signature)?;
            }
            ScryptoType::Decimal => {
                Decimal::try_from(data).map_err(ScryptoCustomValueCheckError::InvalidDecimal)?;
            }
            ScryptoType::PreciseDecimal => {
                PreciseDecimal::try_from(data)
                    .map_err(ScryptoCustomValueCheckError::InvalidPreciseDecimal)?;
            }
            ScryptoType::Bucket => {
                let bucket =
                    Bucket::try_from(data).map_err(ScryptoCustomValueCheckError::InvalidBucket)?;
                if self.buckets.insert(bucket, path.clone().into()).is_some() {
                    return Err(ScryptoCustomValueCheckError::DuplicateIds);
                }
            }
            ScryptoType::Proof => {
                let proof =
                    Proof::try_from(data).map_err(ScryptoCustomValueCheckError::InvalidProof)?;
                if self.proofs.insert(proof, path.clone().into()).is_some() {
                    return Err(ScryptoCustomValueCheckError::DuplicateIds);
                }
            }
            ScryptoType::Vault => {
                let vault =
                    Vault::try_from(data).map_err(ScryptoCustomValueCheckError::InvalidVault)?;
                if !self.vaults.insert(vault) {
                    return Err(ScryptoCustomValueCheckError::DuplicateIds);
                }
            }
            ScryptoType::NonFungibleId => {
                NonFungibleId::try_from(data)
                    .map_err(ScryptoCustomValueCheckError::InvalidNonFungibleId)?;
            }
            ScryptoType::NonFungibleAddress => {
                let non_fungible_address = NonFungibleAddress::try_from(data)
                    .map_err(ScryptoCustomValueCheckError::InvalidNonFungibleAddress)?;
                self.non_fungible_addresses.insert(non_fungible_address);
            }
            ScryptoType::ResourceAddress => {
                let resource_address = ResourceAddress::try_from(data)
                    .map_err(ScryptoCustomValueCheckError::InvalidResourceAddress)?;
                self.resource_addresses.insert(resource_address);
            }
            ScryptoType::Expression => {
                let expression = Expression::try_from(data)
                    .map_err(ScryptoCustomValueCheckError::InvalidExpression)?;
                self.expressions.push((expression, path.clone().into()));
            }
            ScryptoType::Blob => {
                Blob::try_from(data).map_err(ScryptoCustomValueCheckError::InvalidBlob)?;
            }
        }
        Ok(())
    }
}

/// Utility that formats any Scrypto value.
pub struct ScryptoValueFormatter {}

#[derive(Clone, Copy, Debug)]
pub struct ScryptoValueFormatterContext<'a> {
    bech32_encoder: Option<&'a Bech32Encoder>,
    bucket_names: Option<&'a HashMap<BucketId, String>>,
    proof_names: Option<&'a HashMap<ProofId, String>>,
}

impl<'a> ScryptoValueFormatterContext<'a> {
    pub fn no_context() -> Self {
        Self {
            bech32_encoder: None,
            bucket_names: None,
            proof_names: None,
        }
    }

    pub fn no_manifest_context(bech32_encoder: Option<&'a Bech32Encoder>) -> Self {
        Self {
            bech32_encoder,
            bucket_names: None,
            proof_names: None,
        }
    }

    pub fn with_manifest_context(
        bech32_encoder: Option<&'a Bech32Encoder>,
        bucket_names: &'a HashMap<BucketId, String>,
        proof_names: &'a HashMap<ProofId, String>,
    ) -> Self {
        Self {
            bech32_encoder,
            bucket_names: Some(bucket_names),
            proof_names: Some(proof_names),
        }
    }

    pub fn get_bucket_name(&self, bucket_id: &BucketId) -> Option<&str> {
        self.bucket_names
            .and_then(|names| names.get(bucket_id).map(|s| s.as_str()))
    }

    pub fn get_proof_name(&self, proof_id: &ProofId) -> Option<&str> {
        self.proof_names
            .and_then(|names| names.get(proof_id).map(|s| s.as_str()))
    }
}

impl<'a> Into<ScryptoValueFormatterContext<'a>> for &'a Bech32Encoder {
    fn into(self) -> ScryptoValueFormatterContext<'a> {
        ScryptoValueFormatterContext::no_manifest_context(Some(self))
    }
}

impl<'a> Into<ScryptoValueFormatterContext<'a>> for Option<&'a Bech32Encoder> {
    fn into(self) -> ScryptoValueFormatterContext<'a> {
        ScryptoValueFormatterContext::no_manifest_context(self)
    }
}

#[derive(Debug, Clone, PartialEq, Eq)]
pub enum ScryptoValueFormatterError {
    InvalidTypeId(u8),
    InvalidCustomData(ScryptoCustomValueCheckError),
    FormatError(fmt::Error),
}

impl From<ScryptoCustomValueCheckError> for ScryptoValueFormatterError {
    fn from(error: ScryptoCustomValueCheckError) -> Self {
        ScryptoValueFormatterError::InvalidCustomData(error)
    }
}

impl From<fmt::Error> for ScryptoValueFormatterError {
    fn from(error: fmt::Error) -> Self {
        ScryptoValueFormatterError::FormatError(error)
    }
}

impl<'a> ContextualDisplay<ScryptoValueFormatterContext<'a>> for ScryptoValue {
    type Error = ScryptoValueFormatterError;

    fn contextual_format<F: fmt::Write>(
        &self,
        f: &mut F,
        context: &ScryptoValueFormatterContext<'a>,
    ) -> Result<(), Self::Error> {
        ScryptoValueFormatter::format_value(f, &self.dom, context)
    }
}

impl<'a> ContextualDisplay<ScryptoValueFormatterContext<'a>> for Value {
    type Error = ScryptoValueFormatterError;

    fn contextual_format<F: fmt::Write>(
        &self,
        f: &mut F,
        context: &ScryptoValueFormatterContext<'a>,
    ) -> Result<(), Self::Error> {
        ScryptoValueFormatter::format_value(f, &self, context)
    }
}

impl ScryptoValueFormatter {
    pub fn format_value<F: fmt::Write>(
        f: &mut F,
        value: &Value,
        context: &ScryptoValueFormatterContext,
    ) -> Result<(), ScryptoValueFormatterError> {
        match value {
            // primitive types
            Value::Unit => write!(f, "()")?,
            Value::Bool { value } => write!(f, "{}", value)?,
            Value::I8 { value } => write!(f, "{}i8", value)?,
            Value::I16 { value } => write!(f, "{}i16", value)?,
            Value::I32 { value } => write!(f, "{}i32", value)?,
            Value::I64 { value } => write!(f, "{}i64", value)?,
            Value::I128 { value } => write!(f, "{}i128", value)?,
            Value::U8 { value } => write!(f, "{}u8", value)?,
            Value::U16 { value } => write!(f, "{}u16", value)?,
            Value::U32 { value } => write!(f, "{}u32", value)?,
            Value::U64 { value } => write!(f, "{}u64", value)?,
            Value::U128 { value } => write!(f, "{}u128", value)?,
            Value::String { value } => write!(f, "\"{}\"", value)?,
            // struct & enum
            Value::Struct { fields } => {
                f.write_str("Struct(")?;
                Self::format_elements(f, fields, context)?;
                f.write_str(")")?;
            }
            Value::Enum { name, fields } => {
                f.write_str("Enum(\"")?;
                f.write_str(name)?;
                f.write_str("\"")?;
                if !fields.is_empty() {
                    f.write_str(", ")?;
                    Self::format_elements(f, fields, context)?;
                }
                f.write_str(")")?;
            }
            // rust types
            Value::Option { value } => match value.borrow() {
                Some(x) => {
                    f.write_str("Some(")?;
                    Self::format_value(f, x, context)?;
                    f.write_str(")")?;
                }
                None => write!(f, "None")?,
            },
            Value::Array {
                element_type_id,
                elements,
            } => {
                f.write_str("Array<")?;
                Self::format_type_id(f, *element_type_id)?;
                f.write_str(">(")?;
                Self::format_elements(f, elements, context)?;
                f.write_str(")")?;
            }
            Value::Tuple { elements } => {
                f.write_str("Tuple(")?;
                Self::format_elements(f, elements, context)?;
                f.write_str(")")?;
            }
            Value::Result { value } => match value.borrow() {
                Ok(x) => {
                    f.write_str("Ok(")?;
                    Self::format_value(f, x, context)?;
                    f.write_str(")")?
                }
                Err(x) => {
                    f.write_str("Err(")?;
                    Self::format_value(f, x, context)?;
                    f.write_str(")")?;
                }
            },
            // collections
            Value::List {
                element_type_id,
                elements,
            } => {
                f.write_str("Vec<")?;
                Self::format_type_id(f, *element_type_id)?;
                f.write_str(">(")?;
                Self::format_elements(f, elements, context)?;
                f.write_str(")")?;
            }
            Value::Set {
                element_type_id,
                elements,
            } => {
                f.write_str("Set<")?;
                Self::format_type_id(f, *element_type_id)?;
                f.write_str(">(")?;
                Self::format_elements(f, elements, context)?;
                f.write_str(")")?;
            }
            Value::Map {
                key_type_id,
                value_type_id,
                elements,
            } => {
                f.write_str("Map<")?;
                Self::format_type_id(f, *key_type_id)?;
                f.write_str(", ")?;
                Self::format_type_id(f, *value_type_id)?;
                f.write_str(">(")?;
                Self::format_elements(f, elements, context)?;
                f.write_str(")")?;
            }
            // custom types
            Value::Custom { type_id, bytes } => {
                Self::format_custom_value(f, *type_id, bytes, context)?;
            }
        };
        Ok(())
    }

    pub fn format_type_id<F: fmt::Write>(
        f: &mut F,
        type_id: u8,
    ) -> Result<(), ScryptoValueFormatterError> {
        if let Some(ty) = ScryptoType::from_id(type_id) {
            write!(f, "{}", ty.name())?;
            return Ok(());
        }

        match type_id {
            // primitive types
            TYPE_UNIT => f.write_str("Unit")?,
            TYPE_BOOL => f.write_str("Bool")?,
            TYPE_I8 => f.write_str("I8")?,
            TYPE_I16 => f.write_str("I16")?,
            TYPE_I32 => f.write_str("I32")?,
            TYPE_I64 => f.write_str("I64")?,
            TYPE_I128 => f.write_str("I128")?,
            TYPE_U8 => f.write_str("U8")?,
            TYPE_U16 => f.write_str("U16")?,
            TYPE_U32 => f.write_str("U32")?,
            TYPE_U64 => f.write_str("U64")?,
            TYPE_U128 => f.write_str("U128")?,
            TYPE_STRING => f.write_str("String")?,
            // struct & enum
            TYPE_STRUCT => f.write_str("Struct")?,
            TYPE_ENUM => f.write_str("Enum")?,
            TYPE_OPTION => f.write_str("Option")?,
            TYPE_RESULT => f.write_str("Result")?,
            // composite
            TYPE_ARRAY => f.write_str("Array")?,
            TYPE_TUPLE => f.write_str("Tuple")?,
            // collections
            TYPE_LIST => f.write_str("List")?,
            TYPE_SET => f.write_str("Set")?,
            TYPE_MAP => f.write_str("Map")?,
            //
            _ => Err(ScryptoValueFormatterError::InvalidTypeId(type_id))?,
        };

        Ok(())
    }

    pub fn format_elements<F: fmt::Write>(
        f: &mut F,
        values: &[Value],
        context: &ScryptoValueFormatterContext,
    ) -> Result<(), ScryptoValueFormatterError> {
        for (i, x) in values.iter().enumerate() {
            if i != 0 {
                f.write_str(", ")?;
            }
            Self::format_value(f, x, context)?;
        }
        Ok(())
    }

    pub fn format_custom_value<F: fmt::Write>(
        f: &mut F,
        type_id: u8,
        data: &[u8],
        context: &ScryptoValueFormatterContext,
    ) -> Result<(), ScryptoValueFormatterError> {
        let scrypto_type = ScryptoType::from_id(type_id);
        if scrypto_type.is_none() {
            Err(ScryptoCustomValueCheckError::UnknownTypeId(type_id))?;
        }
<<<<<<< HEAD
        Ok(match scrypto_type.unwrap() {
            ScryptoType::Decimal => Decimal::try_from(data)
                .map(|d| format!("Decimal(\"{}\")", d))
                .map_err(ScryptoCustomValueCheckError::InvalidDecimal)?,
            ScryptoType::PreciseDecimal => PreciseDecimal::try_from(data)
                .map(|d| format!("PreciseDecimal(\"{}\")", d))
                .map_err(ScryptoCustomValueCheckError::InvalidPreciseDecimal)?,
            ScryptoType::PackageAddress => PackageAddress::try_from(data)
                .map(|address| {
                    format!(
                        "PackageAddress(\"{}\")",
                        address.display(context.bech32_encoder)
                    )
                })
                .map_err(ScryptoCustomValueCheckError::InvalidPackageAddress)?,
            ScryptoType::ComponentAddress => ComponentAddress::try_from(data)
                .map(|address| {
                    format!(
                        "ComponentAddress(\"{}\")",
                        address.display(context.bech32_encoder)
                    )
                })
                .map_err(ScryptoCustomValueCheckError::InvalidComponentAddress)?,
            ScryptoType::Component => Component::try_from(data)
                .map(|d| format!("Component(\"{}\")", d))
                .map_err(ScryptoCustomValueCheckError::InvalidComponent)?,
            ScryptoType::KeyValueStore => KeyValueStore::<(), ()>::try_from(data)
                .map(|d| format!("KeyValueStore(\"{}\")", d))
                .map_err(ScryptoCustomValueCheckError::InvalidKeyValueStore)?,
            ScryptoType::Hash => Hash::try_from(data)
                .map(|d| format!("Hash(\"{}\")", d))
                .map_err(ScryptoCustomValueCheckError::InvalidHash)?,
            ScryptoType::EcdsaSecp256k1PublicKey => EcdsaSecp256k1PublicKey::try_from(data)
                .map(|d| format!("EcdsaSecp256k1PublicKey(\"{}\")", d))
                .map_err(ScryptoCustomValueCheckError::InvalidEcdsaSecp256k1PublicKey)?,
            ScryptoType::EcdsaSecp256k1Signature => EcdsaSecp256k1Signature::try_from(data)
                .map(|d| format!("EcdsaSecp256k1Signature(\"{}\")", d))
                .map_err(ScryptoCustomValueCheckError::InvalidEcdsaSecp256k1Signature)?,
            ScryptoType::EddsaEd25519PublicKey => EddsaEd25519PublicKey::try_from(data)
                .map(|d| format!("EddsaEd25519PublicKey(\"{}\")", d))
                .map_err(ScryptoCustomValueCheckError::InvalidEddsaEd25519PublicKey)?,
            ScryptoType::EddsaEd25519Signature => EddsaEd25519Signature::try_from(data)
                .map(|d| format!("EddsaEd25519Signature(\"{}\")", d))
                .map_err(ScryptoCustomValueCheckError::InvalidEddsaEd25519Signature)?,
            ScryptoType::Bucket => Bucket::try_from(data)
                .map(|bucket| {
                    if let Some(name) = context.bucket_ids.get(&bucket.0) {
                        format!("Bucket(\"{}\")", name)
                    } else {
                        format!("Bucket({}u32)", bucket.0)
                    }
                })
                .map_err(ScryptoCustomValueCheckError::InvalidBucket)?,
            ScryptoType::Proof => Proof::try_from(data)
                .map(|proof| {
                    if let Some(name) = context.proof_ids.get(&proof.0) {
                        format!("Proof(\"{}\")", name)
                    } else {
                        format!("Proof({}u32)", proof.0)
                    }
                })
                .map_err(ScryptoCustomValueCheckError::InvalidProof)?,
            ScryptoType::Vault => Vault::try_from(data)
                .map(|d| format!("Vault(\"{}\")", d))
                .map_err(ScryptoCustomValueCheckError::InvalidVault)?,
            ScryptoType::NonFungibleId => NonFungibleId::try_from(data)
                .map(|d| format!("NonFungibleId(\"{}\")", d))
                .map_err(ScryptoCustomValueCheckError::InvalidNonFungibleId)?,
            ScryptoType::NonFungibleAddress => NonFungibleAddress::try_from(data)
                .map(|d| format!("NonFungibleAddress(\"{}\")", d))
                .map_err(ScryptoCustomValueCheckError::InvalidNonFungibleAddress)?,
            ScryptoType::ResourceAddress => ResourceAddress::try_from(data)
                .map(|address| {
                    format!(
                        "ResourceAddress(\"{}\")",
                        address.display(context.bech32_encoder)
                    )
                })
                .map_err(ScryptoCustomValueCheckError::InvalidResourceAddress)?,
            ScryptoType::Expression => Expression::try_from(data)
                .map(|d| format!("Expression(\"{}\")", d))
                .map_err(ScryptoCustomValueCheckError::InvalidExpression)?,
            ScryptoType::Blob => Blob::try_from(data)
                .map(|d| format!("Blob(\"{}\")", d))
                .map_err(ScryptoCustomValueCheckError::InvalidBlob)?,
        })
=======
        match scrypto_type.unwrap() {
            ScryptoType::Decimal => {
                let value = Decimal::try_from(data)
                    .map_err(ScryptoCustomValueCheckError::InvalidDecimal)?;
                write!(f, "Decimal(\"{}\")", value)?;
            }
            ScryptoType::PreciseDecimal => {
                let value = PreciseDecimal::try_from(data)
                    .map_err(ScryptoCustomValueCheckError::InvalidPreciseDecimal)?;
                write!(f, "PreciseDecimal(\"{}\")", value)?;
            }
            ScryptoType::PackageAddress => {
                let value = PackageAddress::try_from(data)
                    .map_err(ScryptoCustomValueCheckError::InvalidPackageAddress)?;
                f.write_str("PackageAddress(\"")?;
                value
                    .format(f, context.bech32_encoder)
                    .map_err(ScryptoCustomValueCheckError::InvalidPackageAddress)?;
                f.write_str("\")")?;
            }
            ScryptoType::ComponentAddress => {
                let value = ComponentAddress::try_from(data)
                    .map_err(ScryptoCustomValueCheckError::InvalidComponentAddress)?;
                f.write_str("ComponentAddress(\"")?;
                value
                    .format(f, context.bech32_encoder)
                    .map_err(ScryptoCustomValueCheckError::InvalidComponentAddress)?;
                f.write_str("\")")?;
            }
            ScryptoType::Component => {
                let value = Component::try_from(data)
                    .map_err(ScryptoCustomValueCheckError::InvalidComponent)?;
                f.write_str("Component(\"")?;
                value
                    .0
                    .format(f, context.bech32_encoder)
                    .map_err(ScryptoCustomValueCheckError::InvalidComponent)?;
                f.write_str("\")")?;
            }
            ScryptoType::KeyValueStore => {
                let value = KeyValueStore::<(), ()>::try_from(data)
                    .map_err(ScryptoCustomValueCheckError::InvalidKeyValueStore)?;
                write!(f, "KeyValueStore(\"{}\")", value)?;
            }
            ScryptoType::Hash => {
                let value =
                    Hash::try_from(data).map_err(ScryptoCustomValueCheckError::InvalidHash)?;
                write!(f, "Hash(\"{}\")", value)?;
            }
            ScryptoType::EcdsaSecp256k1PublicKey => {
                let value = EcdsaSecp256k1PublicKey::try_from(data)
                    .map_err(ScryptoCustomValueCheckError::InvalidEcdsaSecp256k1PublicKey)?;
                write!(f, "EcdsaSecp256k1PublicKey(\"{}\")", value)?;
            }
            ScryptoType::EcdsaSecp256k1Signature => {
                let value = EcdsaSecp256k1Signature::try_from(data)
                    .map_err(ScryptoCustomValueCheckError::InvalidEcdsaSecp256k1Signature)?;
                write!(f, "EcdsaSecp256k1Signature(\"{}\")", value)?;
            }
            ScryptoType::EddsaEd25519PublicKey => {
                let value = EddsaEd25519PublicKey::try_from(data)
                    .map_err(ScryptoCustomValueCheckError::InvalidEddsaEd25519PublicKey)?;
                write!(f, "EddsaEd25519PublicKey(\"{}\")", value)?;
            }
            ScryptoType::EddsaEd25519Signature => {
                let value = EddsaEd25519Signature::try_from(data)
                    .map_err(ScryptoCustomValueCheckError::InvalidEddsaEd25519Signature)?;
                write!(f, "EddsaEd25519Signature(\"{}\")", value)?;
            }
            ScryptoType::Bucket => {
                let value =
                    Bucket::try_from(data).map_err(ScryptoCustomValueCheckError::InvalidBucket)?;
                if let Some(name) = context.get_bucket_name(&value.0) {
                    write!(f, "Bucket(\"{}\")", name)?;
                } else {
                    write!(f, "Bucket({}u32)", value.0)?;
                }
            }
            ScryptoType::Proof => {
                let value =
                    Proof::try_from(data).map_err(ScryptoCustomValueCheckError::InvalidProof)?;
                if let Some(name) = context.get_proof_name(&value.0) {
                    write!(f, "Proof(\"{}\")", name)?;
                } else {
                    write!(f, "Proof({}u32)", value.0)?;
                }
            }
            ScryptoType::Vault => {
                let value =
                    Vault::try_from(data).map_err(ScryptoCustomValueCheckError::InvalidVault)?;
                write!(f, "Vault(\"{}\")", value)?;
            }
            ScryptoType::NonFungibleId => {
                let value = NonFungibleId::try_from(data)
                    .map_err(ScryptoCustomValueCheckError::InvalidNonFungibleId)?;
                write!(f, "NonFungibleId(\"{}\")", value)?;
            }
            ScryptoType::NonFungibleAddress => {
                let value = NonFungibleAddress::try_from(data)
                    .map_err(ScryptoCustomValueCheckError::InvalidNonFungibleAddress)?;
                write!(f, "NonFungibleAddress(\"{}\")", value)?;
            }
            ScryptoType::ResourceAddress => {
                let value = ResourceAddress::try_from(data)
                    .map_err(ScryptoCustomValueCheckError::InvalidResourceAddress)?;
                f.write_str("ResourceAddress(\"")?;
                value
                    .format(f, context.bech32_encoder)
                    .map_err(ScryptoCustomValueCheckError::InvalidResourceAddress)?;
                f.write_str("\")")?;
            }
            ScryptoType::Expression => {
                let value = Expression::try_from(data)
                    .map_err(ScryptoCustomValueCheckError::InvalidExpression)?;
                write!(f, "Expression(\"{}\")", value)?;
            }
            ScryptoType::Blob => {
                let value =
                    Blob::try_from(data).map_err(ScryptoCustomValueCheckError::InvalidBlob)?;
                write!(f, "Blob(\"{}\")", value)?;
            }
        }
        Ok(())
>>>>>>> 977195dc
    }
}

#[cfg(test)]
mod tests {
    // Note this useful idiom: importing names from outer (for mod tests) scope.
    use super::rust::vec;
    use super::*;

    #[test]
    fn should_reject_duplicate_ids() {
        let buckets = scrypto_encode(&vec![
            scrypto::resource::Bucket(0),
            scrypto::resource::Bucket(0),
        ]);
        let error = ScryptoValue::from_slice(&buckets).expect_err("Should be an error");
        assert_eq!(error, DecodeError::CustomError("DuplicateIds".to_string()));
    }
}<|MERGE_RESOLUTION|>--- conflicted
+++ resolved
@@ -705,94 +705,6 @@
         if scrypto_type.is_none() {
             Err(ScryptoCustomValueCheckError::UnknownTypeId(type_id))?;
         }
-<<<<<<< HEAD
-        Ok(match scrypto_type.unwrap() {
-            ScryptoType::Decimal => Decimal::try_from(data)
-                .map(|d| format!("Decimal(\"{}\")", d))
-                .map_err(ScryptoCustomValueCheckError::InvalidDecimal)?,
-            ScryptoType::PreciseDecimal => PreciseDecimal::try_from(data)
-                .map(|d| format!("PreciseDecimal(\"{}\")", d))
-                .map_err(ScryptoCustomValueCheckError::InvalidPreciseDecimal)?,
-            ScryptoType::PackageAddress => PackageAddress::try_from(data)
-                .map(|address| {
-                    format!(
-                        "PackageAddress(\"{}\")",
-                        address.display(context.bech32_encoder)
-                    )
-                })
-                .map_err(ScryptoCustomValueCheckError::InvalidPackageAddress)?,
-            ScryptoType::ComponentAddress => ComponentAddress::try_from(data)
-                .map(|address| {
-                    format!(
-                        "ComponentAddress(\"{}\")",
-                        address.display(context.bech32_encoder)
-                    )
-                })
-                .map_err(ScryptoCustomValueCheckError::InvalidComponentAddress)?,
-            ScryptoType::Component => Component::try_from(data)
-                .map(|d| format!("Component(\"{}\")", d))
-                .map_err(ScryptoCustomValueCheckError::InvalidComponent)?,
-            ScryptoType::KeyValueStore => KeyValueStore::<(), ()>::try_from(data)
-                .map(|d| format!("KeyValueStore(\"{}\")", d))
-                .map_err(ScryptoCustomValueCheckError::InvalidKeyValueStore)?,
-            ScryptoType::Hash => Hash::try_from(data)
-                .map(|d| format!("Hash(\"{}\")", d))
-                .map_err(ScryptoCustomValueCheckError::InvalidHash)?,
-            ScryptoType::EcdsaSecp256k1PublicKey => EcdsaSecp256k1PublicKey::try_from(data)
-                .map(|d| format!("EcdsaSecp256k1PublicKey(\"{}\")", d))
-                .map_err(ScryptoCustomValueCheckError::InvalidEcdsaSecp256k1PublicKey)?,
-            ScryptoType::EcdsaSecp256k1Signature => EcdsaSecp256k1Signature::try_from(data)
-                .map(|d| format!("EcdsaSecp256k1Signature(\"{}\")", d))
-                .map_err(ScryptoCustomValueCheckError::InvalidEcdsaSecp256k1Signature)?,
-            ScryptoType::EddsaEd25519PublicKey => EddsaEd25519PublicKey::try_from(data)
-                .map(|d| format!("EddsaEd25519PublicKey(\"{}\")", d))
-                .map_err(ScryptoCustomValueCheckError::InvalidEddsaEd25519PublicKey)?,
-            ScryptoType::EddsaEd25519Signature => EddsaEd25519Signature::try_from(data)
-                .map(|d| format!("EddsaEd25519Signature(\"{}\")", d))
-                .map_err(ScryptoCustomValueCheckError::InvalidEddsaEd25519Signature)?,
-            ScryptoType::Bucket => Bucket::try_from(data)
-                .map(|bucket| {
-                    if let Some(name) = context.bucket_ids.get(&bucket.0) {
-                        format!("Bucket(\"{}\")", name)
-                    } else {
-                        format!("Bucket({}u32)", bucket.0)
-                    }
-                })
-                .map_err(ScryptoCustomValueCheckError::InvalidBucket)?,
-            ScryptoType::Proof => Proof::try_from(data)
-                .map(|proof| {
-                    if let Some(name) = context.proof_ids.get(&proof.0) {
-                        format!("Proof(\"{}\")", name)
-                    } else {
-                        format!("Proof({}u32)", proof.0)
-                    }
-                })
-                .map_err(ScryptoCustomValueCheckError::InvalidProof)?,
-            ScryptoType::Vault => Vault::try_from(data)
-                .map(|d| format!("Vault(\"{}\")", d))
-                .map_err(ScryptoCustomValueCheckError::InvalidVault)?,
-            ScryptoType::NonFungibleId => NonFungibleId::try_from(data)
-                .map(|d| format!("NonFungibleId(\"{}\")", d))
-                .map_err(ScryptoCustomValueCheckError::InvalidNonFungibleId)?,
-            ScryptoType::NonFungibleAddress => NonFungibleAddress::try_from(data)
-                .map(|d| format!("NonFungibleAddress(\"{}\")", d))
-                .map_err(ScryptoCustomValueCheckError::InvalidNonFungibleAddress)?,
-            ScryptoType::ResourceAddress => ResourceAddress::try_from(data)
-                .map(|address| {
-                    format!(
-                        "ResourceAddress(\"{}\")",
-                        address.display(context.bech32_encoder)
-                    )
-                })
-                .map_err(ScryptoCustomValueCheckError::InvalidResourceAddress)?,
-            ScryptoType::Expression => Expression::try_from(data)
-                .map(|d| format!("Expression(\"{}\")", d))
-                .map_err(ScryptoCustomValueCheckError::InvalidExpression)?,
-            ScryptoType::Blob => Blob::try_from(data)
-                .map(|d| format!("Blob(\"{}\")", d))
-                .map_err(ScryptoCustomValueCheckError::InvalidBlob)?,
-        })
-=======
         match scrypto_type.unwrap() {
             ScryptoType::Decimal => {
                 let value = Decimal::try_from(data)
@@ -825,12 +737,7 @@
             ScryptoType::Component => {
                 let value = Component::try_from(data)
                     .map_err(ScryptoCustomValueCheckError::InvalidComponent)?;
-                f.write_str("Component(\"")?;
-                value
-                    .0
-                    .format(f, context.bech32_encoder)
-                    .map_err(ScryptoCustomValueCheckError::InvalidComponent)?;
-                f.write_str("\")")?;
+                write!(f, "Component(\"{}\")", value)?;
             }
             ScryptoType::KeyValueStore => {
                 let value = KeyValueStore::<(), ()>::try_from(data)
@@ -916,7 +823,6 @@
             }
         }
         Ok(())
->>>>>>> 977195dc
     }
 }
 
