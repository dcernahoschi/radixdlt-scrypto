--- conflicted
+++ resolved
@@ -24,33 +24,8 @@
 pub struct ResourceManager(pub ResourceAddress);
 
 impl ResourceManager {
-<<<<<<< HEAD
     pub fn metadata(&self) -> AttachedMetadata {
         AttachedMetadata(self.0.into())
-=======
-    pub fn set_metadata(&self, key: String, value: String) {
-        ScryptoEnv
-            .call_module_method(
-                RENodeId::GlobalObject(self.0.into()),
-                NodeModuleId::Metadata,
-                METADATA_SET_IDENT,
-                scrypto_encode(&MetadataSetInput { key, value }).unwrap(),
-            )
-            .unwrap();
-    }
-
-    pub fn get_metadata(&self, key: String) -> Option<String> {
-        let rtn = ScryptoEnv
-            .call_module_method(
-                RENodeId::GlobalObject(self.0.into()),
-                NodeModuleId::Metadata,
-                METADATA_GET_IDENT,
-                scrypto_encode(&MetadataGetInput { key }).unwrap(),
-            )
-            .unwrap();
-
-        scrypto_decode(&rtn).unwrap()
->>>>>>> 895c25c0
     }
 
     pub fn set_mintable(&self, access_rule: AccessRule) {
