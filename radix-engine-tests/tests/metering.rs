use radix_engine::transaction::TransactionReceipt;
use radix_engine::types::*;
use radix_engine_constants::DEFAULT_MAX_INVOKE_INPUT_SIZE;
use radix_engine_interface::blueprints::resource::FromPublicKey;
use radix_engine_interface::blueprints::resource::*;
use radix_engine_interface::schema::PackageSchema;
use scrypto_unit::*;
use transaction::builder::ManifestBuilder;
use transaction::model::TransactionManifest;
use utils::ContextualDisplay;

// For WASM-specific metering tests, see `wasm_metering.rs`.

#[cfg(feature = "std")]
fn execute_with_time_logging(
    test_runner: &mut TestRunner,
    manifest: TransactionManifest,
    proofs: Vec<NonFungibleGlobalId>,
) -> (TransactionReceipt, u32) {
    let start = std::time::Instant::now();
    let receipt = test_runner.execute_manifest(manifest, proofs);
    let duration = start.elapsed();
    println!(
        "Time elapsed is: {:?} - NOTE: this is a very bad measure. Use benchmarks instead.",
        duration
    );
    (receipt, duration.as_millis().try_into().unwrap())
}

#[cfg(feature = "alloc")]
fn execute_with_time_logging(
    test_runner: &mut TestRunner,
    manifest: TransactionManifest,
    proofs: Vec<NonFungibleGlobalId>,
) -> (TransactionReceipt, u32) {
    let receipt = test_runner.execute_manifest(manifest, proofs);
    (receipt, 0)
}

#[test]
fn test_basic_transfer() {
    // Arrange
    let mut test_runner = TestRunner::builder().build();
    let (public_key1, _, account1) = test_runner.new_allocated_account();
    let (_, _, account2) = test_runner.new_allocated_account();

    // Act
    let manifest = ManifestBuilder::new()
        .lock_fee(account1, 10u32.into())
        .withdraw_from_account(account1, RADIX_TOKEN, 100u32.into())
        .call_method(
            account2,
            "deposit_batch",
            manifest_args!(ManifestExpression::EntireWorktop),
        )
        .build();

    let (receipt, _) = execute_with_time_logging(
        &mut test_runner,
        manifest,
        vec![NonFungibleGlobalId::from_public_key(&public_key1)],
    );
    let commit_result = receipt.expect_commit(true);

    // Assert
    // NOTE: If this test fails, it should print out the actual fee table in the error logs.
    // Or you can run just this test with the below:
    // cargo test -p radix-engine-tests --test metering -- test_basic_transfer
    assert_eq!(
        40000 /* CreateNode */
        + 75500 /* DropLock */
        + 40000 /* DropNode */
        + 11160 /* Invoke */
        + 77000 /* LockSubstate */
        + 62000 /* ReadSubstate */
        + 62500 /* RunNative */
        + 7500 /* RunSystem */
        + 0 /* RunWasm */
        + 50000 /* TxBaseCost */
        + 1260 /* TxPayloadCost */
        + 100000 /* TxSignatureVerification */
        + 9500, /* WriteSubstate */
        commit_result.fee_summary.execution_cost_sum
    );
}

#[test]
fn test_radiswap() {
    let mut test_runner = TestRunner::builder().build();

    // Scrypto developer
    let (pk1, _, _) = test_runner.new_allocated_account();
    // Radiswap operator
    let (pk2, _, account2) = test_runner.new_allocated_account();
    // Radiswap user
    let (pk3, _, account3) = test_runner.new_allocated_account();

    // Publish package
    let package_address = test_runner.publish_package(
        include_bytes!("../../assets/radiswap.wasm").to_vec(),
        scrypto_decode(include_bytes!("../../assets/radiswap.schema")).unwrap(),
        btreemap!(
            "Radiswap".to_owned() => RoyaltyConfigBuilder::new()
                .add_rule("instantiate_pool", 5)
                .add_rule("add_liquidity", 1)
                .add_rule("remove_liquidity", 1)
                .add_rule("swap", 2)
                .default(0),
        ),
        btreemap!(),
        package_access_rules_from_owner_badge(&NonFungibleGlobalId::from_public_key(&pk1)),
    );

    // Instantiate radiswap
    let btc = test_runner.create_fungible_resource(1_000_000.into(), 18, account2);
    let eth = test_runner.create_fungible_resource(1_000_000.into(), 18, account2);
    let btc_init_amount = Decimal::from(500_000);
    let eth_init_amount = Decimal::from(300_000);
    let fee_amount = dec!("0.01");
    let (component_address, _) = test_runner
        .execute_manifest(
            ManifestBuilder::new()
                .lock_fee(account2, 10u32.into())
                .withdraw_from_account(account2, btc, btc_init_amount)
                .withdraw_from_account(account2, eth, eth_init_amount)
                .take_from_worktop(btc, |builder, bucket1| {
                    builder.take_from_worktop(eth, |builder, bucket2| {
                        builder.call_function(
                            package_address,
                            "Radiswap",
                            "instantiate_pool",
                            manifest_args!(
                                bucket1,
                                bucket2,
                                dec!("1000"),
                                "LP_BTC_ETH",
                                "LP token for BTC/ETH swap",
                                "https://www.radiswap.com",
                                fee_amount
                            ),
                        )
                    })
                })
                .call_method(
                    account2,
                    "deposit_batch",
                    manifest_args!(ManifestExpression::EntireWorktop),
                )
                .build(),
            vec![NonFungibleGlobalId::from_public_key(&pk2)],
        )
        .expect_commit(true)
        .output::<(ComponentAddress, Own)>(5);

    // Transfer `10,000 BTC` from `account2` to `account3`
    let btc_amount = Decimal::from(10_000);
    test_runner
        .execute_manifest(
            ManifestBuilder::new()
                .lock_fee(account2, 10u32.into())
                .withdraw_from_account(account2, btc, btc_amount)
                .call_method(
                    account3,
                    "deposit_batch",
                    manifest_args!(ManifestExpression::EntireWorktop),
                )
                .build(),
            vec![NonFungibleGlobalId::from_public_key(&pk2)],
        )
        .expect_commit_success();
    assert_eq!(test_runner.account_balance(account3, btc), Some(btc_amount));

    // Swap 2,000 BTC into ETH
    let btc_to_swap = Decimal::from(2000);
    let receipt = test_runner.execute_manifest(
        ManifestBuilder::new()
            .lock_fee(account3, 10u32.into())
            .withdraw_from_account(account3, btc, btc_to_swap)
            .take_from_worktop(btc, |builder, bucket| {
                builder.call_method(component_address, "swap", manifest_args!(bucket))
            })
            .call_method(
                account3,
                "deposit_batch",
                manifest_args!(ManifestExpression::EntireWorktop),
            )
            .build(),
        vec![NonFungibleGlobalId::from_public_key(&pk3)],
    );
    let remaining_btc = test_runner.account_balance(account3, btc).unwrap();
    let eth_received = test_runner.account_balance(account3, eth).unwrap();
    assert_eq!(remaining_btc, btc_amount - btc_to_swap);
    assert_eq!(
        eth_received,
        eth_init_amount
            - (btc_init_amount * eth_init_amount)
                / (btc_init_amount + (btc_to_swap - btc_to_swap * fee_amount))
    );
    let commit_result = receipt.expect_commit(true);

    // NOTE: If this test fails, it should print out the actual fee table in the error logs.
    // Or you can run just this test with the below:
    // cargo test -p radix-engine-tests --test metering -- test_radiswap
    assert_eq!(
<<<<<<< HEAD
        90000 /* CreateNode */
        + 185500 /* DropLock */
        + 87500 /* DropNode */
        + 24610 /* Invoke */
        + 188000 /* LockSubstate */
        + 2616610 /* ReadSubstate */
        + 135000 /* RunNative */
=======
        92500 /* CreateNode */
        + 198000 /* DropLock */
        + 90000 /* DropNode */
        + 25340 /* Invoke */
        + 200500 /* LockSubstate */
        + 166460 /* ReadSubstate */
        + 137500 /* RunNative */
>>>>>>> d5e7997d
        + 15000 /* RunSystem */
        + 1665260 /* RunWasm */
        + 50000 /* TxBaseCost */
        + 1625 /* TxPayloadCost */
        + 100000 /* TxSignatureVerification */
        + 21500, /* WriteSubstate */
        commit_result.fee_summary.execution_cost_sum
    );
}

#[test]
fn test_flash_loan() {
    let mut test_runner = TestRunner::builder().build();

    // Scrypto developer
    let (pk1, _, _) = test_runner.new_allocated_account();
    // Flash loan operator
    let (pk2, _, account2) = test_runner.new_allocated_account();
    // Flash loan user
    let (pk3, _, account3) = test_runner.new_allocated_account();

    // Publish package
    let package_address = test_runner.publish_package(
        include_bytes!("../../assets/flash_loan.wasm").to_vec(),
        scrypto_decode(include_bytes!("../../assets/flash_loan.schema")).unwrap(),
        btreemap!(
            "BasicFlashLoan".to_owned() => RoyaltyConfigBuilder::new()
                .add_rule("instantiate_default", 5)
                .add_rule("take_loan", 2)
                .default(0),
        ),
        btreemap!(),
        package_access_rules_from_owner_badge(&NonFungibleGlobalId::from_public_key(&pk1)),
    );

    // Instantiate flash_loan
    let xrd_init_amount = Decimal::from(100);
    let (component_address, promise_token_address) = test_runner
        .execute_manifest(
            ManifestBuilder::new()
                .lock_fee(account2, 10u32.into())
                .withdraw_from_account(account2, RADIX_TOKEN, xrd_init_amount)
                .take_from_worktop(RADIX_TOKEN, |builder, bucket1| {
                    builder.call_function(
                        package_address,
                        "BasicFlashLoan",
                        "instantiate_default",
                        manifest_args!(bucket1),
                    )
                })
                .call_method(
                    account2,
                    "deposit_batch",
                    manifest_args!(ManifestExpression::EntireWorktop),
                )
                .build(),
            vec![NonFungibleGlobalId::from_public_key(&pk2)],
        )
        .expect_commit(true)
        .output::<(ComponentAddress, ResourceAddress)>(3);

    // Take loan
    let loan_amount = Decimal::from(50);
    let repay_amount = loan_amount * dec!("1.001");
    let old_balance = test_runner.account_balance(account3, RADIX_TOKEN).unwrap();
    let receipt = test_runner.execute_manifest(
        ManifestBuilder::new()
            .lock_fee(account3, 10u32.into())
            .call_method(component_address, "take_loan", manifest_args!(loan_amount))
            .withdraw_from_account(account3, RADIX_TOKEN, dec!(10))
            .take_from_worktop_by_amount(repay_amount, RADIX_TOKEN, |builder, bucket1| {
                builder.take_from_worktop(promise_token_address, |builder, bucket2| {
                    builder.call_method(
                        component_address,
                        "repay_loan",
                        manifest_args!(bucket1, bucket2),
                    )
                })
            })
            .call_method(
                account3,
                "deposit_batch",
                manifest_args!(ManifestExpression::EntireWorktop),
            )
            .build(),
        vec![NonFungibleGlobalId::from_public_key(&pk3)],
    );
    let commit_result = receipt.expect_commit(true);
    let new_balance = test_runner.account_balance(account3, RADIX_TOKEN).unwrap();
    assert!(test_runner
        .account_balance(account3, promise_token_address)
        .is_none());
    assert_eq!(
        old_balance - new_balance,
        commit_result.fee_summary.total_execution_cost_xrd
            + commit_result.fee_summary.total_royalty_cost_xrd
            + (repay_amount - loan_amount)
    );

    // NOTE: If this test fails, it should print out the actual fee table in the error logs.
    // Or you can run just this test with the below:
    // cargo test -p radix-engine-tests --test metering -- test_flash_loan
    assert_eq!(
        147500 /* CreateNode */
        + 305500 /* DropLock */
        + 147500 /* DropNode */
<<<<<<< HEAD
        + 44850 /* Invoke */
        + 313500 /* LockSubstate */
        + 6587250 /* ReadSubstate */
=======
        + 44790 /* Invoke */
        + 316500 /* LockSubstate */
        + 252830 /* ReadSubstate */
>>>>>>> d5e7997d
        + 215000 /* RunNative */
        + 40000 /* RunSystem */
        + 1428005 /* RunWasm */
        + 50000 /* TxBaseCost */
        + 2375 /* TxPayloadCost */
        + 100000 /* TxSignatureVerification */
        + 43500, /* WriteSubstate */
        commit_result.fee_summary.execution_cost_sum
    );
}

#[test]
fn test_publish_large_package() {
    // Arrange
    let mut test_runner = TestRunner::builder().build();

    // Act
    let code = wat2wasm(&format!(
        r#"
            (module
                (data (i32.const 0) "{}")
                (memory $0 64)
                (export "memory" (memory $0))
            )
        "#,
        "i".repeat(DEFAULT_MAX_INVOKE_INPUT_SIZE - 1024)
    ));
    let manifest = ManifestBuilder::new()
        .lock_fee(FAUCET_COMPONENT, 100.into())
        .publish_package_advanced(
            code,
            PackageSchema::default(),
            BTreeMap::new(),
            BTreeMap::new(),
            AccessRulesConfig::new(),
        )
        .build();

    let (receipt, _) = execute_with_time_logging(&mut test_runner, manifest, vec![]);

    let commit_result = receipt.expect_commit(true);

    // Assert
    assert!(
        commit_result.fee_summary.execution_cost_sum > 60000000
            && commit_result.fee_summary.execution_cost_sum < 70000000
    );
}

#[test]
fn should_be_able_run_large_manifest() {
    // Arrange
    let mut test_runner = TestRunner::builder().build();

    // Act
    let (public_key, _, account) = test_runner.new_allocated_account();

    // Act
    let mut builder = ManifestBuilder::new();
    builder.lock_fee(account, 100u32.into());
    builder.withdraw_from_account(account, RADIX_TOKEN, 100u32.into());
    for _ in 0..100 {
        builder.take_from_worktop_by_amount(1.into(), RADIX_TOKEN, |builder, bid| {
            builder.return_to_worktop(bid)
        });
    }
    builder.call_method(
        account,
        "deposit_batch",
        manifest_args!(ManifestExpression::EntireWorktop),
    );
    let manifest = builder.build();

    let (receipt, _) = execute_with_time_logging(
        &mut test_runner,
        manifest,
        vec![NonFungibleGlobalId::from_public_key(&public_key)],
    );

    // Assert
    receipt.expect_commit(true);
}

#[test]
fn should_be_able_to_generate_5_proofs_and_then_lock_fee() {
    // Arrange
    let mut test_runner = TestRunner::builder().build();
    let (public_key, _, account) = test_runner.new_allocated_account();
    let resource_address = test_runner.create_fungible_resource(100.into(), 0, account);

    // Act
    let mut builder = ManifestBuilder::new();
    for _ in 0..5 {
        builder.create_proof_from_account_by_amount(account, resource_address, 1.into());
    }
    builder.lock_fee(account, 100u32.into());
    let manifest = builder.build();

    let (receipt, _) = execute_with_time_logging(
        &mut test_runner,
        manifest,
        vec![NonFungibleGlobalId::from_public_key(&public_key)],
    );

    // Assert
    receipt.expect_commit(true);
}

fn setup_test_runner_with_fee_blueprint_component() -> (TestRunner, ComponentAddress) {
    // Basic setup
    let mut test_runner = TestRunner::builder().build();
    let (public_key, _, account) = test_runner.new_allocated_account();

    // Publish package and instantiate component
    let package_address = test_runner.compile_and_publish("./tests/blueprints/fee");
    let receipt1 = test_runner.execute_manifest(
        ManifestBuilder::new()
            .lock_fee(account, 10u32.into())
            .withdraw_from_account(account, RADIX_TOKEN, 10u32.into())
            .take_from_worktop(RADIX_TOKEN, |builder, bucket_id| {
                builder.call_function(package_address, "Fee", "new", manifest_args!(bucket_id));
                builder
            })
            .build(),
        vec![NonFungibleGlobalId::from_public_key(&public_key)],
    );
    let commit_result = receipt1.expect_commit(true);
    let component_address = commit_result.new_component_addresses()[0];

    (test_runner, component_address)
}

#[test]
fn spin_loop_should_end_in_reasonable_amount_of_time() {
    let (mut test_runner, component_address) = setup_test_runner_with_fee_blueprint_component();

    let manifest = ManifestBuilder::new()
        // First, lock the fee so that the loan will be repaid
        .call_method(
            component_address,
            "lock_fee",
            manifest_args!(Decimal::from(10)),
        )
        // Now spin-loop to wait for the fee loan to burn through
        .call_method(component_address, "spin_loop", manifest_args!())
        .build();

    let (receipt, _) = execute_with_time_logging(&mut test_runner, manifest, vec![]);

    // No assertion here - this is just a sanity-test
    println!("{}", receipt.display(&Bech32Encoder::for_simulator()));
    receipt.expect_commit_failure();
}<|MERGE_RESOLUTION|>--- conflicted
+++ resolved
@@ -202,23 +202,13 @@
     // Or you can run just this test with the below:
     // cargo test -p radix-engine-tests --test metering -- test_radiswap
     assert_eq!(
-<<<<<<< HEAD
         90000 /* CreateNode */
         + 185500 /* DropLock */
         + 87500 /* DropNode */
         + 24610 /* Invoke */
         + 188000 /* LockSubstate */
-        + 2616610 /* ReadSubstate */
+        + 154960 /* ReadSubstate */
         + 135000 /* RunNative */
-=======
-        92500 /* CreateNode */
-        + 198000 /* DropLock */
-        + 90000 /* DropNode */
-        + 25340 /* Invoke */
-        + 200500 /* LockSubstate */
-        + 166460 /* ReadSubstate */
-        + 137500 /* RunNative */
->>>>>>> d5e7997d
         + 15000 /* RunSystem */
         + 1665260 /* RunWasm */
         + 50000 /* TxBaseCost */
@@ -325,15 +315,9 @@
         147500 /* CreateNode */
         + 305500 /* DropLock */
         + 147500 /* DropNode */
-<<<<<<< HEAD
         + 44850 /* Invoke */
         + 313500 /* LockSubstate */
-        + 6587250 /* ReadSubstate */
-=======
-        + 44790 /* Invoke */
-        + 316500 /* LockSubstate */
-        + 252830 /* ReadSubstate */
->>>>>>> d5e7997d
+        + 249830 /* ReadSubstate */
         + 215000 /* RunNative */
         + 40000 /* RunSystem */
         + 1428005 /* RunWasm */
