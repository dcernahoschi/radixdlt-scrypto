--- conflicted
+++ resolved
@@ -207,11 +207,7 @@
         + 90000 /* DropNode */
         + 25340 /* Invoke */
         + 200500 /* LockSubstate */
-<<<<<<< HEAD
-        + 2556810 /* ReadSubstate */
-=======
         + 166460 /* ReadSubstate */
->>>>>>> 9667d9a0
         + 137500 /* RunNative */
         + 15000 /* RunSystem */
         + 1642570 /* RunWasm */
@@ -321,11 +317,7 @@
         + 147500 /* DropNode */
         + 44790 /* Invoke */
         + 316500 /* LockSubstate */
-<<<<<<< HEAD
-        + 6550130 /* ReadSubstate */
-=======
         + 252830 /* ReadSubstate */
->>>>>>> 9667d9a0
         + 215000 /* RunNative */
         + 40000 /* RunSystem */
         + 1428005 /* RunWasm */
