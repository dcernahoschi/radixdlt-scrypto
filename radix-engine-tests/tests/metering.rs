--- conflicted
+++ resolved
@@ -198,11 +198,7 @@
         + 14689 /* DropLock */
         + 3780 /* DropNode */
         + 3803738 /* Invoke */
-<<<<<<< HEAD
-        + 2486881 /* LockSubstate */
-=======
-        + 2736573 /* LockSubstate */
->>>>>>> e6ccf2dc
+        + 2485917 /* LockSubstate */
         + 20608 /* ReadSubstate */
         + 137500 /* RunNative */
         + 20000 /* RunSystem */
@@ -215,11 +211,7 @@
 
     assert_eq!(
         commit_result.fee_summary.total_execution_cost_xrd,
-<<<<<<< HEAD
-        dec!("0.7253621"),
-=======
-        dec!("0.7539508"),
->>>>>>> e6ccf2dc
+        dec!("0.7252657"),
     );
     assert_eq!(commit_result.fee_summary.total_royalty_cost_xrd, dec!("2"));
 }
@@ -317,11 +309,7 @@
         + 23199 /* DropLock */
         + 6090 /* DropNode */
         + 4768533 /* Invoke */
-<<<<<<< HEAD
-        + 4385915 /* LockSubstate */
-=======
-        + 4433097 /* LockSubstate */
->>>>>>> e6ccf2dc
+        + 4384951 /* LockSubstate */
         + 32928 /* ReadSubstate */
         + 205000 /* RunNative */
         + 40000 /* RunSystem */
