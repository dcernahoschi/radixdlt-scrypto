--- conflicted
+++ resolved
@@ -69,19 +69,11 @@
     assert_eq!(
         1104 /* AllocateNodeId */
         + 1744 /* CreateNode */
-<<<<<<< HEAD
-        + 6105 /* DropLock */
+        + 6253 /* DropLock */
         + 1680 /* DropNode */
         + 1054091 /* Invoke */
-        + 17155 /* LockSubstate */
-        + 217960 /* ReadSubstate */
-=======
-        + 5883 /* DropLock */
-        + 1680 /* DropNode */
-        + 1054091 /* Invoke */
-        + 16662 /* LockSubstate */
-        + 225724 /* ReadSubstate */
->>>>>>> d6b97b6e
+        + 17563 /* LockSubstate */
+        + 226284 /* ReadSubstate */
         + 62500 /* RunNative */
         + 7500 /* RunSystem */
         + 50000 /* TxBaseCost */
@@ -212,19 +204,11 @@
     assert_eq!(
         2484 /* AllocateNodeId */
         + 3935 /* CreateNode */
-<<<<<<< HEAD
-        + 15207 /* DropLock */
+        + 15762 /* DropLock */
         + 3675 /* DropNode */
         + 3311450 /* Invoke */
-        + 41427 /* LockSubstate */
-        + 678254 /* ReadSubstate */
-=======
-        + 14504 /* DropLock */
-        + 3675 /* DropNode */
-        + 3311450 /* Invoke */
-        + 39800 /* LockSubstate */
-        + 706230 /* ReadSubstate */
->>>>>>> d6b97b6e
+        + 42957 /* LockSubstate */
+        + 708134 /* ReadSubstate */
         + 135000 /* RunNative */
         + 15000 /* RunSystem */
         + 1503310 /* RunWasm */
@@ -329,25 +313,14 @@
     // Or you can run just this test with the below:
     // cargo test -p radix-engine-tests --test metering -- test_flash_loan
     assert_eq!(
-<<<<<<< HEAD
-        3933 /* AllocateNodeId */
-        + 6213 /* CreateNode */
-        + 25308 /* DropLock */
-        + 5985 /* DropNode */
-        + 4420973 /* Invoke */
-        + 66239 /* LockSubstate */
-        + 978694 /* ReadSubstate */
-        + 200000 /* RunNative */
-=======
         4071 /* AllocateNodeId */
         + 6431 /* CreateNode */
-        + 24901 /* DropLock */
+        + 26899 /* DropLock */
         + 6195 /* DropNode */
         + 4691111 /* Invoke */
-        + 65279 /* LockSubstate */
-        + 1136286 /* ReadSubstate */
+        + 70277 /* LockSubstate */
+        + 1139310 /* ReadSubstate */
         + 225000 /* RunNative */
->>>>>>> d6b97b6e
         + 40000 /* RunSystem */
         + 1252175 /* RunWasm */
         + 50000 /* TxBaseCost */
