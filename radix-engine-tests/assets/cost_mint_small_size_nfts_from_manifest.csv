--- conflicted
+++ resolved
@@ -1,18 +1,12 @@
-<<<<<<< HEAD
-Total Cost (XRD)                                                           ,     1.01264097,    100.0%
-+ Execution Cost (XRD)                                                     ,     0.93005097,     91.8%
-=======
-Total Cost (XRD)                                                           ,     0.55257977,    100.0%
-+ Execution Cost (XRD)                                                     ,     0.50760977,     91.9%
->>>>>>> 9c73842c
+Total Cost (XRD)                                                           ,     1.01259873,    100.0%
++ Execution Cost (XRD)                                                     ,     0.93000873,     91.8%
 + Tipping Cost (XRD)                                                       ,              0,      0.0%
 + State Expansion Cost (XRD)                                               ,        0.08259,      8.2%
 + Royalty Cost (XRD)                                                       ,              0,      0.0%
-<<<<<<< HEAD
-Total Cost Units Consumed                                                  ,       93005097,    100.0%
+Total Cost Units Consumed                                                  ,       93000873,    100.0%
 AfterInvoke                                                                ,           2018,      0.0%
 AllocateNodeId                                                             ,           2184,      0.0%
-BeforeInvoke                                                               ,          16456,      0.0%
+BeforeInvoke                                                               ,          16462,      0.0%
 CloseSubstate                                                              ,          68985,      0.1%
 Commit::GlobalAccount                                                      ,         200012,      0.2%
 Commit::GlobalGenericComponent                                             ,         100018,      0.1%
@@ -24,45 +18,19 @@
 EmitEvent                                                                  ,          32372,      0.0%
 LockFee                                                                    ,            500,      0.0%
 MoveModule                                                                 ,          36022,      0.0%
-OpenSubstate                                                               ,        3156931,      3.4%
-=======
-Total Cost Units Consumed                                                  ,       50760977,    100.0%
-AfterInvoke                                                                ,           2018,      0.0%
-AllocateNodeId                                                             ,           2184,      0.0%
-BeforeInvoke                                                               ,           9774,      0.0%
-CloseSubstate                                                              ,          47040,      0.1%
-Commit::GlobalAccount                                                      ,         200012,      0.4%
-Commit::GlobalGenericComponent                                             ,         100018,      0.2%
-Commit::GlobalNonFungibleResourceManager                                   ,       22600749,     44.5%
-Commit::InternalFungibleVault                                              ,         100010,      0.2%
-Commit::InternalNonFungibleVault                                           ,       21200046,     41.8%
-CreateNode                                                                 ,          24006,      0.0%
-DropNode                                                                   ,          28685,      0.1%
-EmitEvent                                                                  ,          17324,      0.0%
-LockFee                                                                    ,            500,      0.0%
-MoveModule                                                                 ,          18675,      0.0%
-OpenSubstate                                                               ,        3157116,      6.2%
->>>>>>> 9c73842c
+OpenSubstate                                                               ,        3156825,      3.4%
 OpenSubstate::GlobalAccount                                                ,           4769,      0.0%
 OpenSubstate::GlobalFungibleResourceManager                                ,           1452,      0.0%
 OpenSubstate::GlobalGenericComponent                                       ,           1892,      0.0%
 OpenSubstate::GlobalNonFungibleResourceManager                             ,          12258,      0.0%
-<<<<<<< HEAD
-OpenSubstate::GlobalPackage                                                ,         773790,      0.8%
-=======
-OpenSubstate::GlobalPackage                                                ,         777492,      1.5%
->>>>>>> 9c73842c
+OpenSubstate::GlobalPackage                                                ,         771668,      0.8%
 OpenSubstate::InternalFungibleVault                                        ,           4352,      0.0%
 OpenSubstate::InternalGenericComponent                                     ,          46420,      0.0%
 OpenSubstate::InternalKeyValueStore                                        ,            729,      0.0%
 OpenSubstate::InternalNonFungibleVault                                     ,         224752,      0.2%
 PrepareWasmCode                                                            ,         619310,      0.7%
 QueryActor                                                                 ,           2000,      0.0%
-<<<<<<< HEAD
-ReadSubstate                                                               ,         949286,      1.0%
-=======
-ReadSubstate                                                               ,         869348,      1.7%
->>>>>>> 9c73842c
+ReadSubstate                                                               ,         947164,      1.0%
 RunNativeCode::Worktop_drain                                               ,          13505,      0.0%
 RunNativeCode::Worktop_drop                                                ,          15385,      0.0%
 RunNativeCode::Worktop_put                                                 ,          18262,      0.0%
@@ -77,10 +45,6 @@
 RunWasmCode::Faucet_lock_fee                                               ,          18320,      0.0%
 SetSubstate                                                                ,         100914,      0.1%
 TxBaseCost                                                                 ,          50000,      0.1%
-<<<<<<< HEAD
-TxPayloadCost                                                              ,         287520,      0.3%
-=======
-TxPayloadCost                                                              ,         153880,      0.3%
->>>>>>> 9c73842c
+TxPayloadCost                                                              ,         287640,      0.3%
 TxSignatureVerification                                                    ,              0,      0.0%
 WriteSubstate                                                              ,           6332,      0.0%