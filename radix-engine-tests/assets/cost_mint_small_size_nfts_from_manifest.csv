--- conflicted
+++ resolved
@@ -1,66 +1,34 @@
-<<<<<<< HEAD
-Total Cost (XRD)                                                           ,    0.585879747,    100.0%
-+ Execution Cost (XRD)                                                     ,     0.51515214,     87.9%
-+ Tipping Cost (XRD)                                                       ,    0.025757607,      4.4%
+Total Cost (XRD)                                                           ,    0.585981387,    100.0%
++ Execution Cost (XRD)                                                     ,     0.51524894,     87.9%
++ Tipping Cost (XRD)                                                       ,    0.025762447,      4.4%
 + State Expansion Cost (XRD)                                               ,        0.04497,      7.7%
 + Royalty Cost (XRD)                                                       ,              0,      0.0%
-Total Cost Units Consumed                                                  ,       51515214,    100.0%
+Total Cost Units Consumed                                                  ,       51524894,    100.0%
 AfterInvoke                                                                ,            494,      0.0%
 AllocateNodeId                                                             ,          10500,      0.0%
 BeforeInvoke                                                               ,          15408,      0.0%
-CloseSubstate                                                              ,         220500,      0.4%
+CloseSubstate                                                              ,         223000,      0.4%
 Commit::GlobalAccount                                                      ,         200012,      0.4%
 Commit::GlobalGenericComponent                                             ,         100018,      0.2%
 Commit::GlobalNonFungibleResourceManager                                   ,       22600749,     43.9%
 Commit::InternalFungibleVault                                              ,         100010,      0.2%
-Commit::InternalNonFungibleVault                                           ,       21200046,     41.2%
+Commit::InternalNonFungibleVault                                           ,       21200046,     41.1%
 CreateNode                                                                 ,          30592,      0.1%
 DropNode                                                                   ,          21142,      0.0%
 EmitEvent                                                                  ,           9308,      0.0%
-=======
-Total Cost (XRD)                                                           ,    1.112238978,    100.0%
-+ Execution Cost (XRD)                                                     ,     0.97993236,     88.1%
-+ Tipping Cost (XRD)                                                       ,    0.048996618,      4.4%
-+ State Expansion Cost (XRD)                                               ,        0.08331,      7.5%
-+ Royalty Cost (XRD)                                                       ,              0,      0.0%
-Total Cost Units Consumed                                                  ,       97993236,    100.0%
-AfterInvoke                                                                ,            494,      0.0%
-AllocateNodeId                                                             ,          10500,      0.0%
-BeforeInvoke                                                               ,          22224,      0.0%
-CloseSubstate                                                              ,         329500,      0.3%
-Commit::GlobalAccount                                                      ,         200012,      0.2%
-Commit::GlobalGenericComponent                                             ,         100018,      0.1%
-Commit::GlobalNonFungibleResourceManager                                   ,       43901388,     44.8%
-Commit::InternalFungibleVault                                              ,         100010,      0.1%
-Commit::InternalNonFungibleVault                                           ,       42500046,     43.4%
-CreateNode                                                                 ,          40816,      0.0%
-DropNode                                                                   ,          24976,      0.0%
-EmitEvent                                                                  ,          16976,      0.0%
->>>>>>> e544d449
 LockFee                                                                    ,            500,      0.0%
 OpenSubstate::GlobalAccount                                                ,           7310,      0.0%
 OpenSubstate::GlobalFungibleResourceManager                                ,           2624,      0.0%
 OpenSubstate::GlobalGenericComponent                                       ,           2852,      0.0%
 OpenSubstate::GlobalNonFungibleResourceManager                             ,          13950,      0.0%
-<<<<<<< HEAD
 OpenSubstate::GlobalPackage                                                ,         857054,      1.7%
 OpenSubstate::InternalFungibleVault                                        ,           7242,      0.0%
-OpenSubstate::InternalGenericComponent                                     ,          70648,      0.1%
+OpenSubstate::InternalGenericComponent                                     ,          73492,      0.1%
 OpenSubstate::InternalKeyValueStore                                        ,            706,      0.0%
-OpenSubstate::InternalNonFungibleVault                                     ,         162252,      0.3%
+OpenSubstate::InternalNonFungibleVault                                     ,         162998,      0.3%
 PrepareWasmCode                                                            ,         698756,      1.4%
 QueryActor                                                                 ,           2000,      0.0%
-ReadSubstate                                                               ,        1128206,      2.2%
-=======
-OpenSubstate::GlobalPackage                                                ,        5818206,      5.9%
-OpenSubstate::InternalFungibleVault                                        ,         167274,      0.2%
-OpenSubstate::InternalGenericComponent                                     ,          77326,      0.1%
-OpenSubstate::InternalKeyValueStore                                        ,          80726,      0.1%
-OpenSubstate::InternalNonFungibleVault                                     ,         321896,      0.3%
-PrepareWasmCode                                                            ,         698756,      0.7%
-QueryActor                                                                 ,           2000,      0.0%
-ReadSubstate                                                               ,        1294508,      1.3%
->>>>>>> e544d449
+ReadSubstate                                                               ,        1131796,      2.2%
 RunNativeCode::Worktop_drain                                               ,          22525,      0.0%
 RunNativeCode::Worktop_drop                                                ,          16371,      0.0%
 RunNativeCode::Worktop_put                                                 ,          24411,      0.0%
