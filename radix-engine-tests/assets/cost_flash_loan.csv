<<<<<<< HEAD
Total Cost (XRD)                                                           ,     0.12198733,    100.0%
+ Execution Cost (XRD)                                                     ,     0.12162733,     99.7%
+ Tipping Cost (XRD)                                                       ,              0,      0.0%
+ State Expansion Cost (XRD)                                               ,        0.00036,      0.3%
+ Royalty Cost (XRD)                                                       ,              0,      0.0%
Total Cost Units Consumed                                                  ,       12162733,    100.0%
=======
Total Cost (XRD)                                                           ,     0.12241034,    100.0%
+ Execution Cost (XRD)                                                     ,     0.12205034,     99.7%
+ Tipping Cost (XRD)                                                       ,              0,      0.0%
+ State Expansion Cost (XRD)                                               ,        0.00036,      0.3%
+ Royalty Cost (XRD)                                                       ,              0,      0.0%
Total Cost Units Consumed                                                  ,       12205034,    100.0%
>>>>>>> 9c73842c
AfterInvoke                                                                ,           8611,      0.1%
AllocateNodeId                                                             ,           6344,      0.1%
BeforeInvoke                                                               ,           9320,      0.1%
CloseSubstate                                                              ,          89460,      0.7%
Commit::GlobalAccount                                                      ,         100002,      0.8%
Commit::GlobalGenericComponent                                             ,         100025,      0.8%
Commit::GlobalNonFungibleResourceManager                                   ,         400016,      3.3%
Commit::InternalFungibleVault                                              ,         400033,      3.3%
CreateNode                                                                 ,          40741,      0.3%
DropNode                                                                   ,          82211,      0.7%
EmitEvent                                                                  ,           4548,      0.0%
GenerateRuid                                                               ,            500,      0.0%
LockFee                                                                    ,            500,      0.0%
<<<<<<< HEAD
OpenSubstate                                                               ,        3845292,     31.6%
=======
OpenSubstate                                                               ,        3845571,     31.5%
>>>>>>> 9c73842c
OpenSubstate::GlobalAccount                                                ,          10139,      0.1%
OpenSubstate::GlobalFungibleResourceManager                                ,          15014,      0.1%
OpenSubstate::GlobalGenericComponent                                       ,           4004,      0.0%
OpenSubstate::GlobalNonFungibleResourceManager                             ,          29239,      0.2%
<<<<<<< HEAD
OpenSubstate::GlobalPackage                                                ,        1812136,     14.9%
=======
OpenSubstate::GlobalPackage                                                ,        1825394,     15.0%
>>>>>>> 9c73842c
OpenSubstate::InternalFungibleVault                                        ,          33600,      0.3%
OpenSubstate::InternalGenericComponent                                     ,         168652,      1.4%
PrepareWasmCode                                                            ,        1598128,     13.1%
QueryActor                                                                 ,           9500,      0.1%
QueryAuthZone                                                              ,           2000,      0.0%
<<<<<<< HEAD
ReadSubstate                                                               ,        1931636,     15.9%
=======
ReadSubstate                                                               ,        1944894,     15.9%
>>>>>>> 9c73842c
RunNativeCode::AuthZone_pop                                                ,          37132,      0.3%
RunNativeCode::AuthZone_push                                               ,          50694,      0.4%
RunNativeCode::Worktop_drain                                               ,          13505,      0.1%
RunNativeCode::Worktop_drop                                                ,          15385,      0.1%
RunNativeCode::Worktop_put                                                 ,          54786,      0.5%
RunNativeCode::Worktop_take                                                ,           9727,      0.1%
RunNativeCode::Worktop_take_all                                            ,          15794,      0.1%
RunNativeCode::burn_NonFungibleResourceManager                             ,          88443,      0.7%
RunNativeCode::create_proof_of_amount_FungibleVault                        ,          75794,      0.6%
RunNativeCode::drop_FungibleProof                                          ,          29370,      0.2%
RunNativeCode::get_amount_FungibleBucket                                   ,          33460,      0.3%
RunNativeCode::get_amount_FungibleVault                                    ,          11026,      0.1%
RunNativeCode::get_amount_NonFungibleBucket                                ,          17866,      0.1%
RunNativeCode::get_non_fungible                                            ,          50200,      0.4%
RunNativeCode::get_non_fungible_local_ids_NonFungibleBucket                ,           8361,      0.1%
RunNativeCode::get_resource_address_NonFungibleBucket                      ,          59200,      0.5%
RunNativeCode::lock_fee                                                    ,         103093,      0.8%
RunNativeCode::mint_ruid_NonFungibleResourceManager                        ,          78428,      0.6%
RunNativeCode::on_drop_FungibleProof                                       ,          22050,      0.2%
RunNativeCode::on_move_FungibleProof                                       ,          70360,      0.6%
RunNativeCode::put_FungibleBucket                                          ,          17779,      0.1%
RunNativeCode::put_FungibleVault                                           ,          46766,      0.4%
RunNativeCode::take_FungibleBucket                                         ,          19011,      0.2%
RunNativeCode::take_FungibleVault                                          ,          81038,      0.7%
RunNativeCode::try_deposit_batch_or_abort                                  ,          76963,      0.6%
RunNativeCode::unlock_amount_FungibleVault                                 ,          51728,      0.4%
RunNativeCode::withdraw                                                    ,          30320,      0.2%
RunWasmCode::BasicFlashLoan_repay_loan                                     ,          70268,      0.6%
RunWasmCode::BasicFlashLoan_take_loan                                      ,         119885,      1.0%
TxBaseCost                                                                 ,          50000,      0.4%
TxPayloadCost                                                              ,          20680,      0.2%
TxSignatureVerification                                                    ,           7000,      0.1%
WriteSubstate                                                              ,          25096,      0.2%<|MERGE_RESOLUTION|>--- conflicted
+++ resolved
@@ -1,18 +1,9 @@
-<<<<<<< HEAD
-Total Cost (XRD)                                                           ,     0.12198733,    100.0%
-+ Execution Cost (XRD)                                                     ,     0.12162733,     99.7%
+Total Cost (XRD)                                                           ,     0.12194509,    100.0%
++ Execution Cost (XRD)                                                     ,     0.12158509,     99.7%
 + Tipping Cost (XRD)                                                       ,              0,      0.0%
 + State Expansion Cost (XRD)                                               ,        0.00036,      0.3%
 + Royalty Cost (XRD)                                                       ,              0,      0.0%
-Total Cost Units Consumed                                                  ,       12162733,    100.0%
-=======
-Total Cost (XRD)                                                           ,     0.12241034,    100.0%
-+ Execution Cost (XRD)                                                     ,     0.12205034,     99.7%
-+ Tipping Cost (XRD)                                                       ,              0,      0.0%
-+ State Expansion Cost (XRD)                                               ,        0.00036,      0.3%
-+ Royalty Cost (XRD)                                                       ,              0,      0.0%
-Total Cost Units Consumed                                                  ,       12205034,    100.0%
->>>>>>> 9c73842c
+Total Cost Units Consumed                                                  ,       12158509,    100.0%
 AfterInvoke                                                                ,           8611,      0.1%
 AllocateNodeId                                                             ,           6344,      0.1%
 BeforeInvoke                                                               ,           9320,      0.1%
@@ -26,30 +17,18 @@
 EmitEvent                                                                  ,           4548,      0.0%
 GenerateRuid                                                               ,            500,      0.0%
 LockFee                                                                    ,            500,      0.0%
-<<<<<<< HEAD
-OpenSubstate                                                               ,        3845292,     31.6%
-=======
-OpenSubstate                                                               ,        3845571,     31.5%
->>>>>>> 9c73842c
+OpenSubstate                                                               ,        3845186,     31.6%
 OpenSubstate::GlobalAccount                                                ,          10139,      0.1%
 OpenSubstate::GlobalFungibleResourceManager                                ,          15014,      0.1%
 OpenSubstate::GlobalGenericComponent                                       ,           4004,      0.0%
 OpenSubstate::GlobalNonFungibleResourceManager                             ,          29239,      0.2%
-<<<<<<< HEAD
-OpenSubstate::GlobalPackage                                                ,        1812136,     14.9%
-=======
-OpenSubstate::GlobalPackage                                                ,        1825394,     15.0%
->>>>>>> 9c73842c
+OpenSubstate::GlobalPackage                                                ,        1810014,     14.9%
 OpenSubstate::InternalFungibleVault                                        ,          33600,      0.3%
 OpenSubstate::InternalGenericComponent                                     ,         168652,      1.4%
 PrepareWasmCode                                                            ,        1598128,     13.1%
 QueryActor                                                                 ,           9500,      0.1%
 QueryAuthZone                                                              ,           2000,      0.0%
-<<<<<<< HEAD
-ReadSubstate                                                               ,        1931636,     15.9%
-=======
-ReadSubstate                                                               ,        1944894,     15.9%
->>>>>>> 9c73842c
+ReadSubstate                                                               ,        1929514,     15.9%
 RunNativeCode::AuthZone_pop                                                ,          37132,      0.3%
 RunNativeCode::AuthZone_push                                               ,          50694,      0.4%
 RunNativeCode::Worktop_drain                                               ,          13505,      0.1%
