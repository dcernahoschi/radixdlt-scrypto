--- conflicted
+++ resolved
@@ -1,61 +1,31 @@
-<<<<<<< HEAD
-Total Cost (XRD)                                                           ,     0.09068116,    100.0%
-+ Execution Cost (XRD)                                                     ,     0.08835116,     97.4%
+Total Cost (XRD)                                                           ,     0.08877375,    100.0%
++ Execution Cost (XRD)                                                     ,     0.08644375,     97.4%
 + Tipping Cost (XRD)                                                       ,              0,      0.0%
 + State Expansion Cost (XRD)                                               ,        0.00233,      2.6%
 + Royalty Cost (XRD)                                                       ,              0,      0.0%
-Total Cost Units Consumed                                                  ,        8835116,    100.0%
-=======
-Total Cost (XRD)                                                           ,     0.08876516,    100.0%
-+ Execution Cost (XRD)                                                     ,     0.08643516,     97.4%
-+ Tipping Cost (XRD)                                                       ,              0,      0.0%
-+ State Expansion Cost (XRD)                                               ,        0.00233,      2.6%
-+ Royalty Cost (XRD)                                                       ,              0,      0.0%
-Total Cost Units Consumed                                                  ,        8643516,    100.0%
->>>>>>> 34c447e1
+Total Cost Units Consumed                                                  ,        8644375,    100.0%
 AfterInvoke                                                                ,           1368,      0.0%
 AllocateNodeId                                                             ,          15500,      0.2%
 BeforeInvoke                                                               ,          16440,      0.2%
 CloseSubstate                                                              ,         245500,      2.8%
-<<<<<<< HEAD
-Commit::GlobalAccount                                                      ,         300014,      3.4%
-Commit::GlobalGenericComponent                                             ,         100010,      1.1%
-Commit::InternalFungibleVault                                              ,         700083,      7.9%
-CreateNode                                                                 ,          30540,      0.3%
+Commit::GlobalAccount                                                      ,         300014,      3.5%
+Commit::GlobalGenericComponent                                             ,         100010,      1.2%
+Commit::InternalFungibleVault                                              ,         700083,      8.1%
+CreateNode                                                                 ,          30540,      0.4%
 DropNode                                                                   ,          29326,      0.3%
 EmitEvent                                                                  ,           5416,      0.1%
 LockFee                                                                    ,            500,      0.0%
-OpenSubstate                                                               ,        4766494,     53.9%
-OpenSubstate::GlobalAccount                                                ,              0,      0.0%
-OpenSubstate::GlobalFungibleResourceManager                                ,              0,      0.0%
-OpenSubstate::GlobalGenericComponent                                       ,              0,      0.0%
-OpenSubstate::GlobalPackage                                                ,              0,      0.0%
-OpenSubstate::GlobalTwoResourcePool                                        ,              0,      0.0%
-OpenSubstate::InternalFungibleVault                                        ,              0,      0.0%
-OpenSubstate::InternalGenericComponent                                     ,              0,      0.0%
-PrepareWasmCode                                                            ,         639954,      7.2%
-QueryActor                                                                 ,           4000,      0.0%
-ReadSubstate                                                               ,        1056698,     12.0%
-=======
-Commit::GlobalAccount                                                      ,         300014,      3.5%
-Commit::GlobalGenericComponent                                             ,         100010,      1.2%
-Commit::InternalFungibleVault                                              ,         700083,      8.1%
-CreateNode                                                                 ,          30406,      0.4%
-DropNode                                                                   ,          29192,      0.3%
-EmitEvent                                                                  ,           5416,      0.1%
-LockFee                                                                    ,            500,      0.0%
-OpenSubstate                                                               ,        3713090,     43.0%
+OpenSubstate                                                               ,        3713093,     43.0%
 OpenSubstate::GlobalAccount                                                ,          16682,      0.2%
 OpenSubstate::GlobalFungibleResourceManager                                ,          27558,      0.3%
 OpenSubstate::GlobalGenericComponent                                       ,           2802,      0.0%
-OpenSubstate::GlobalPackage                                                ,         736238,      8.5%
+OpenSubstate::GlobalPackage                                                ,         736300,      8.5%
 OpenSubstate::GlobalTwoResourcePool                                        ,          15126,      0.2%
 OpenSubstate::InternalFungibleVault                                        ,          39170,      0.5%
-OpenSubstate::InternalGenericComponent                                     ,         149964,      1.7%
-PrepareWasmCode                                                            ,         577354,      6.7%
+OpenSubstate::InternalGenericComponent                                     ,         150098,      1.7%
+PrepareWasmCode                                                            ,         577416,      6.7%
 QueryActor                                                                 ,           4000,      0.0%
-ReadSubstate                                                               ,         993964,     11.5%
->>>>>>> 34c447e1
+ReadSubstate                                                               ,         994160,     11.5%
 RunNativeCode::Worktop_drain                                               ,          22525,      0.3%
 RunNativeCode::Worktop_drop                                                ,          16371,      0.2%
 RunNativeCode::Worktop_put                                                 ,          48822,      0.6%
