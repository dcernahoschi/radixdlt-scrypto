--- conflicted
+++ resolved
@@ -1,18 +1,9 @@
-<<<<<<< HEAD
-Total Cost (XRD)                                                           ,     0.09057386,    100.0%
-+ Execution Cost (XRD)                                                     ,     0.08824386,     97.4%
-=======
-Total Cost (XRD)                                                           ,       0.127832,    100.0%
-+ Execution Cost (XRD)                                                     ,       0.125502,     98.2%
->>>>>>> 0e5d82a0
+Total Cost (XRD)                                                           ,     0.09066988,    100.0%
++ Execution Cost (XRD)                                                     ,     0.08833988,     97.4%
 + Tipping Cost (XRD)                                                       ,              0,      0.0%
 + State Expansion Cost (XRD)                                               ,        0.00233,      2.6%
 + Royalty Cost (XRD)                                                       ,              0,      0.0%
-<<<<<<< HEAD
-Total Cost Units Consumed                                                  ,        8824386,    100.0%
-=======
-Total Cost Units Consumed                                                  ,       12550200,    100.0%
->>>>>>> 0e5d82a0
+Total Cost Units Consumed                                                  ,        8833988,    100.0%
 AfterInvoke                                                                ,           1368,      0.0%
 AllocateNodeId                                                             ,          15500,      0.2%
 BeforeInvoke                                                               ,          16440,      0.2%
@@ -24,8 +15,7 @@
 DropNode                                                                   ,          29192,      0.3%
 EmitEvent                                                                  ,           5416,      0.1%
 LockFee                                                                    ,            500,      0.0%
-<<<<<<< HEAD
-OpenSubstate                                                               ,        4761284,     54.0%
+OpenSubstate                                                               ,        4766202,     54.0%
 OpenSubstate::GlobalAccount                                                ,              0,      0.0%
 OpenSubstate::GlobalFungibleResourceManager                                ,              0,      0.0%
 OpenSubstate::GlobalGenericComponent                                       ,              0,      0.0%
@@ -33,32 +23,16 @@
 OpenSubstate::GlobalTwoResourcePool                                        ,              0,      0.0%
 OpenSubstate::InternalFungibleVault                                        ,              0,      0.0%
 OpenSubstate::InternalGenericComponent                                     ,              0,      0.0%
-PrepareWasmCode                                                            ,         639804,      7.3%
+PrepareWasmCode                                                            ,         639804,      7.2%
 QueryActor                                                                 ,           4000,      0.0%
-ReadSubstate                                                               ,        1051730,     11.9%
+ReadSubstate                                                               ,        1056414,     12.0%
 RunNativeCode::Worktop_drain                                               ,          22525,      0.3%
 RunNativeCode::Worktop_drop                                                ,          16371,      0.2%
 RunNativeCode::Worktop_put                                                 ,          48822,      0.6%
-=======
-OpenSubstate::GlobalAccount                                                ,        1376726,     11.0%
-OpenSubstate::GlobalFungibleResourceManager                                ,         827632,      6.6%
-OpenSubstate::GlobalGenericComponent                                       ,          82810,      0.7%
-OpenSubstate::GlobalPackage                                                ,        4870768,     38.8%
-OpenSubstate::GlobalTwoResourcePool                                        ,         335212,      2.7%
-OpenSubstate::InternalFungibleVault                                        ,         839302,      6.7%
-OpenSubstate::InternalGenericComponent                                     ,         149964,      1.2%
-PrepareWasmCode                                                            ,         639804,      5.1%
-QueryActor                                                                 ,           4000,      0.0%
-ReadSubstate                                                               ,        1056414,      8.4%
-RunNativeCode::Worktop_drain                                               ,          22525,      0.2%
-RunNativeCode::Worktop_drop                                                ,          16371,      0.1%
-RunNativeCode::Worktop_put                                                 ,          48822,      0.4%
->>>>>>> 0e5d82a0
 RunNativeCode::Worktop_take_all                                            ,          13199,      0.1%
 RunNativeCode::create_empty_vault_FungibleResourceManager                  ,          23405,      0.3%
 RunNativeCode::get_amount_FungibleBucket                                   ,          37265,      0.4%
 RunNativeCode::get_amount_FungibleVault                                    ,          20068,      0.2%
-<<<<<<< HEAD
 RunNativeCode::get_resource_address_FungibleBucket                         ,           5709,      0.1%
 RunNativeCode::get_vault_amounts_two_resource_pool                         ,          58187,      0.7%
 RunNativeCode::lock_fee                                                    ,         131708,      1.5%
@@ -72,20 +46,5 @@
 RunWasmCode::Radiswap_swap                                                 ,          97907,      1.1%
 TxBaseCost                                                                 ,          50000,      0.6%
 TxPayloadCost                                                              ,          14120,      0.2%
-=======
-RunNativeCode::get_resource_address_FungibleBucket                         ,           5709,      0.0%
-RunNativeCode::get_vault_amounts_two_resource_pool                         ,          58187,      0.5%
-RunNativeCode::lock_fee                                                    ,         131708,      1.0%
-RunNativeCode::protected_deposit_two_resource_pool                         ,          41388,      0.3%
-RunNativeCode::protected_withdraw_two_resource_pool                        ,          44707,      0.4%
-RunNativeCode::put_FungibleVault                                           ,          42716,      0.3%
-RunNativeCode::take_FungibleVault                                          ,          53491,      0.4%
-RunNativeCode::take_advanced_FungibleVault                                 ,          53491,      0.4%
-RunNativeCode::try_deposit_batch_or_abort                                  ,          63706,      0.5%
-RunNativeCode::withdraw                                                    ,          47564,      0.4%
-RunWasmCode::Radiswap_swap                                                 ,          97907,      0.8%
-TxBaseCost                                                                 ,          50000,      0.4%
-TxPayloadCost                                                              ,          14120,      0.1%
->>>>>>> 0e5d82a0
 TxSignatureVerification                                                    ,           7000,      0.1%
 WriteSubstate                                                              ,          29790,      0.3%