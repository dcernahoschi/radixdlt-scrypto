--- conflicted
+++ resolved
@@ -1,26 +1,13 @@
-<<<<<<< HEAD
-Total Cost (XRD)                                                           ,   10.276289931,    100.0%
-+ Execution Cost (XRD)                                                     ,     0.92491422,      9.0%
-+ Tipping Cost (XRD)                                                       ,    0.046245711,      0.5%
+Total Cost (XRD)                                                           ,   10.276391571,    100.0%
++ Execution Cost (XRD)                                                     ,     0.92501102,      9.0%
++ Tipping Cost (XRD)                                                       ,    0.046250551,      0.5%
 + State Expansion Cost (XRD)                                               ,        9.30513,     90.5%
 + Royalty Cost (XRD)                                                       ,              0,      0.0%
-Total Cost Units Consumed                                                  ,       92491422,    100.0%
+Total Cost Units Consumed                                                  ,       92501102,    100.0%
 AfterInvoke                                                                ,            494,      0.0%
 AllocateNodeId                                                             ,          10500,      0.0%
 BeforeInvoke                                                               ,        1867440,      2.0%
-CloseSubstate                                                              ,         220500,      0.2%
-=======
-Total Cost (XRD)                                                           ,  10.7986368705,    100.0%
-+ Execution Cost (XRD)                                                     ,     0.99667321,      9.2%
-+ Tipping Cost (XRD)                                                       ,   0.0498336605,      0.5%
-+ State Expansion Cost (XRD)                                               ,        9.75213,     90.3%
-+ Royalty Cost (XRD)                                                       ,              0,      0.0%
-Total Cost Units Consumed                                                  ,       99667321,    100.0%
-AfterInvoke                                                                ,            494,      0.0%
-AllocateNodeId                                                             ,          10500,      0.0%
-BeforeInvoke                                                               ,        1956800,      2.0%
-CloseSubstate                                                              ,         228000,      0.2%
->>>>>>> e544d449
+CloseSubstate                                                              ,         223000,      0.2%
 Commit::GlobalAccount                                                      ,         200012,      0.2%
 Commit::GlobalGenericComponent                                             ,         100018,      0.1%
 Commit::GlobalNonFungibleResourceManager                                   ,       22832253,     24.7%
@@ -34,25 +21,14 @@
 OpenSubstate::GlobalFungibleResourceManager                                ,           2624,      0.0%
 OpenSubstate::GlobalGenericComponent                                       ,           2852,      0.0%
 OpenSubstate::GlobalNonFungibleResourceManager                             ,          13950,      0.0%
-<<<<<<< HEAD
 OpenSubstate::GlobalPackage                                                ,         857054,      0.9%
 OpenSubstate::InternalFungibleVault                                        ,           7242,      0.0%
-OpenSubstate::InternalGenericComponent                                     ,          70648,      0.1%
+OpenSubstate::InternalGenericComponent                                     ,          73492,      0.1%
 OpenSubstate::InternalKeyValueStore                                        ,            706,      0.0%
-OpenSubstate::InternalNonFungibleVault                                     ,         162252,      0.2%
+OpenSubstate::InternalNonFungibleVault                                     ,         162998,      0.2%
 PrepareWasmCode                                                            ,         698756,      0.8%
 QueryActor                                                                 ,           2000,      0.0%
-ReadSubstate                                                               ,        1128206,      1.2%
-=======
-OpenSubstate::GlobalPackage                                                ,        5818206,      5.8%
-OpenSubstate::InternalFungibleVault                                        ,         167274,      0.2%
-OpenSubstate::InternalGenericComponent                                     ,          73672,      0.1%
-OpenSubstate::InternalKeyValueStore                                        ,          80726,      0.1%
-OpenSubstate::InternalNonFungibleVault                                     ,         170458,      0.2%
-PrepareWasmCode                                                            ,         698756,      0.7%
-QueryActor                                                                 ,           2000,      0.0%
-ReadSubstate                                                               ,        1139416,      1.1%
->>>>>>> e544d449
+ReadSubstate                                                               ,        1131796,      1.2%
 RunNativeCode::Worktop_drain                                               ,          22525,      0.0%
 RunNativeCode::Worktop_drop                                                ,          16371,      0.0%
 RunNativeCode::Worktop_put                                                 ,          24411,      0.0%
