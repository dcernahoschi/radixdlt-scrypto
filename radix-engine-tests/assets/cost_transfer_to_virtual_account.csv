--- conflicted
+++ resolved
@@ -1,20 +1,11 @@
-<<<<<<< HEAD
-Total Cost (XRD)                                                           ,            0.37561205035,    100.0%
-- Execution Cost (XRD)                                                     ,                0.2053685,     54.7%
-=======
-Total Cost (XRD)                                                           ,            0.37562360035,    100.0%
-- Execution Cost (XRD)                                                     ,               0.20538005,     54.7%
->>>>>>> cc20bb09
+Total Cost (XRD)                                                           ,            0.37563090035,    100.0%
+- Execution Cost (XRD)                                                     ,               0.20538735,     54.7%
 - Finalization Cost (XRD)                                                  ,                0.0515111,     13.7%
 - Tipping Cost (XRD)                                                       ,                        0,      0.0%
 - Storage Cost (XRD)                                                       ,            0.11873245035,     31.6%
 - Tipping Cost (XRD)                                                       ,                        0,      0.0%
 - Royalty Cost (XRD)                                                       ,                        0,      0.0%
-<<<<<<< HEAD
-Execution Cost Breakdown                                                   ,                  4107370,    100.0%
-=======
-Execution Cost Breakdown                                                   ,                  4107601,    100.0%
->>>>>>> cc20bb09
+Execution Cost Breakdown                                                   ,                  4107747,    100.0%
 - AllocateNodeId                                                           ,                     2001,      0.0%
 - BeforeInvoke                                                             ,                     2698,      0.1%
 - CloseSubstate                                                            ,                    39624,      1.0%
@@ -27,21 +18,13 @@
 - OpenSubstate::GlobalAccount                                              ,                   249491,      6.1%
 - OpenSubstate::GlobalFungibleResourceManager                              ,                   175363,      4.3%
 - OpenSubstate::GlobalNonFungibleResourceManager                           ,                    42690,      1.0%
-<<<<<<< HEAD
-- OpenSubstate::GlobalPackage                                              ,                  2037353,     49.6%
-=======
-- OpenSubstate::GlobalPackage                                              ,                  2037472,     49.6%
->>>>>>> cc20bb09
+- OpenSubstate::GlobalPackage                                              ,                  2037546,     49.6%
 - OpenSubstate::GlobalVirtualSecp256k1Account                              ,                   487142,     11.9%
 - OpenSubstate::InternalFungibleVault                                      ,                    97228,      2.4%
 - OpenSubstate::InternalGenericComponent                                   ,                    59710,      1.5%
 - PinNode                                                                  ,                    51933,      1.3%
 - QueryActor                                                               ,                     3500,      0.1%
-<<<<<<< HEAD
-- ReadSubstate                                                             ,                   155376,      3.8%
-=======
-- ReadSubstate                                                             ,                   155488,      3.8%
->>>>>>> cc20bb09
+- ReadSubstate                                                             ,                   155560,      3.8%
 - RunNativeCode::Worktop_drain                                             ,                    11161,      0.3%
 - RunNativeCode::Worktop_drop                                              ,                    17982,      0.4%
 - RunNativeCode::Worktop_put                                               ,                    29773,      0.7%
