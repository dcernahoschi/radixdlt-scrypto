<<<<<<< HEAD
Total Cost (XRD)                                                           ,   0.1036469515,    100.0%
+ Execution Cost (XRD)                                                     ,     0.09113043,     87.9%
+ Tipping Cost (XRD)                                                       ,   0.0045565215,      4.4%
+ State Expansion Cost (XRD)                                               ,        0.00796,      7.7%
+ Royalty Cost (XRD)                                                       ,              0,      0.0%
Total Cost Units Consumed                                                  ,        9113043,    100.0%
AfterInvoke                                                                ,            886,      0.0%
AllocateNodeId                                                             ,          13000,      0.1%
BeforeInvoke                                                               ,          10732,      0.1%
CloseSubstate                                                              ,         126500,      1.4%
=======
Total Cost (XRD)                                                           ,   0.1022545885,    100.0%
+ Execution Cost (XRD)                                                     ,     0.08980437,     87.8%
+ Tipping Cost (XRD)                                                       ,   0.0044902185,      4.4%
+ State Expansion Cost (XRD)                                               ,        0.00796,      7.8%
+ Royalty Cost (XRD)                                                       ,              0,      0.0%
Total Cost Units Consumed                                                  ,        8980437,    100.0%
AfterInvoke                                                                ,            886,      0.0%
AllocateNodeId                                                             ,          13000,      0.1%
BeforeInvoke                                                               ,          10734,      0.1%
CloseSubstate                                                              ,         114000,      1.3%
>>>>>>> 6d253434
Commit::GlobalAccount                                                      ,         100002,      1.1%
Commit::GlobalVirtualSecp256k1Account                                      ,         900110,      9.9%
Commit::InternalFungibleVault                                              ,         700092,      7.7%
CreateNode                                                                 ,          25440,      0.3%
DropNode                                                                   ,          21644,      0.2%
EmitEvent                                                                  ,           3228,      0.0%
LockFee                                                                    ,            500,      0.0%
MoveModules                                                                ,           4000,      0.0%
OpenSubstate::GlobalAccount                                                ,         566066,      6.2%
OpenSubstate::GlobalFungibleResourceManager                                ,         332494,      3.6%
OpenSubstate::GlobalPackage                                                ,        4542090,     49.8%
OpenSubstate::GlobalVirtualSecp256k1Account                                ,         643914,      7.1%
OpenSubstate::InternalAccount                                              ,           1304,      0.0%
OpenSubstate::InternalFungibleVault                                        ,         168310,      1.8%
OpenSubstate::InternalGenericComponent                                     ,          74002,      0.8%
QueryActor                                                                 ,           5000,      0.1%
ReadSubstate                                                               ,         243428,      2.7%
RunNativeCode::Worktop_drain                                               ,          22525,      0.2%
RunNativeCode::Worktop_drop                                                ,          16371,      0.2%
RunNativeCode::Worktop_put                                                 ,          24411,      0.3%
RunNativeCode::create                                                      ,          54027,      0.6%
RunNativeCode::create_empty_vault_FungibleResourceManager                  ,          46810,      0.5%
RunNativeCode::create_with_data                                            ,          26638,      0.3%
RunNativeCode::get_amount_FungibleBucket                                   ,           7453,      0.1%
RunNativeCode::lock_fee                                                    ,         131708,      1.4%
RunNativeCode::on_virtualize                                               ,          24877,      0.3%
RunNativeCode::put_FungibleVault                                           ,          21358,      0.2%
RunNativeCode::take_FungibleVault                                          ,          53491,      0.6%
RunNativeCode::try_deposit_batch_or_abort                                  ,          63706,      0.7%
RunNativeCode::withdraw                                                    ,          47564,      0.5%
TxBaseCost                                                                 ,          50000,      0.5%
TxPayloadCost                                                              ,          13450,      0.1%
TxSignatureVerification                                                    ,           7000,      0.1%
WriteSubstate                                                              ,          18912,      0.2%<|MERGE_RESOLUTION|>--- conflicted
+++ resolved
@@ -1,26 +1,13 @@
-<<<<<<< HEAD
-Total Cost (XRD)                                                           ,   0.1036469515,    100.0%
-+ Execution Cost (XRD)                                                     ,     0.09113043,     87.9%
-+ Tipping Cost (XRD)                                                       ,   0.0045565215,      4.4%
+Total Cost (XRD)                                                           ,   0.1036469725,    100.0%
++ Execution Cost (XRD)                                                     ,     0.09113045,     87.9%
++ Tipping Cost (XRD)                                                       ,   0.0045565225,      4.4%
 + State Expansion Cost (XRD)                                               ,        0.00796,      7.7%
 + Royalty Cost (XRD)                                                       ,              0,      0.0%
-Total Cost Units Consumed                                                  ,        9113043,    100.0%
-AfterInvoke                                                                ,            886,      0.0%
-AllocateNodeId                                                             ,          13000,      0.1%
-BeforeInvoke                                                               ,          10732,      0.1%
-CloseSubstate                                                              ,         126500,      1.4%
-=======
-Total Cost (XRD)                                                           ,   0.1022545885,    100.0%
-+ Execution Cost (XRD)                                                     ,     0.08980437,     87.8%
-+ Tipping Cost (XRD)                                                       ,   0.0044902185,      4.4%
-+ State Expansion Cost (XRD)                                               ,        0.00796,      7.8%
-+ Royalty Cost (XRD)                                                       ,              0,      0.0%
-Total Cost Units Consumed                                                  ,        8980437,    100.0%
+Total Cost Units Consumed                                                  ,        9113045,    100.0%
 AfterInvoke                                                                ,            886,      0.0%
 AllocateNodeId                                                             ,          13000,      0.1%
 BeforeInvoke                                                               ,          10734,      0.1%
-CloseSubstate                                                              ,         114000,      1.3%
->>>>>>> 6d253434
+CloseSubstate                                                              ,         126500,      1.4%
 Commit::GlobalAccount                                                      ,         100002,      1.1%
 Commit::GlobalVirtualSecp256k1Account                                      ,         900110,      9.9%
 Commit::InternalFungibleVault                                              ,         700092,      7.7%
