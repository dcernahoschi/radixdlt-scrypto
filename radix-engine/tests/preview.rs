use radix_engine::types::*;
use radix_engine_interface::core::NetworkDefinition;
use radix_engine_interface::data::*;
use radix_engine_interface::rule;
use scrypto_unit::*;
use transaction::builder::ManifestBuilder;
use transaction::builder::TransactionBuilder;
use transaction::model::*;
use transaction::signing::EcdsaSecp256k1PrivateKey;
use transaction::validation::{NotarizedTransactionValidator, TestIntentHashManager};
use transaction::validation::{TransactionValidator, ValidationConfig};

#[test]
fn test_transaction_preview_cost_estimate() {
    // Arrange
    let mut test_runner = TestRunner::new(true);
    let network = NetworkDefinition::simulator();
    let manifest = ManifestBuilder::new(&NetworkDefinition::simulator())
        .lock_fee(FAUCET_COMPONENT, 10.into())
        .clear_auth_zone()
        .build();
    let preview_flags = PreviewFlags {
        unlimited_loan: true,
        assume_all_signature_proofs: false,
        permit_invalid_header_epoch: false,
        permit_duplicate_intent_hash: false,
    };
    let (notarized_transaction, preview_intent) = prepare_matching_test_tx_and_preview_intent(
        &mut test_runner,
        &network,
        manifest,
        &preview_flags,
    );

    // Act & Assert: Execute the preview, followed by a normal execution.
    // Ensure that both succeed and that the preview result provides an accurate cost estimate
    let preview_result = test_runner.preview(preview_intent, &network);
    let preview_receipt = preview_result.unwrap().receipt;
    preview_receipt.expect_commit_success();

<<<<<<< HEAD
    let receipt = test_runner.execute_transaction_with_config(
        make_executable(&network, &notarized_transaction),
        &FeeReserveConfig::default(),
        &ExecutionConfig::default(),
    );
=======
    let receipt =
        test_runner.execute_transaction(&make_executable(&network, &notarized_transaction));
>>>>>>> fdb555a2
    receipt.expect_commit_success();

    assert_eq!(
        preview_receipt.execution.fee_summary.cost_unit_consumed,
        receipt.execution.fee_summary.cost_unit_consumed
    );
}

#[test]
fn test_assume_all_signature_proofs_flag_method_authorization() {
    // Arrange
    // Create an account component that requires a key auth for withdrawal
    let mut test_runner = TestRunner::new(true);
    let network = NetworkDefinition::simulator();

    let public_key = EcdsaSecp256k1PrivateKey::from_u64(99).unwrap().public_key();
    let withdraw_auth = rule!(require(NonFungibleAddress::from_public_key(&public_key)));
    let account = test_runner.new_account_with_auth_rule(&withdraw_auth);
    let (_, _, other_account) = test_runner.new_allocated_account();

    let preview_flags = PreviewFlags {
        unlimited_loan: true,
        assume_all_signature_proofs: true,
        permit_invalid_header_epoch: false,
        permit_duplicate_intent_hash: false,
    };

    // Check method authorization (withdrawal) without a proof in the auth zone
    let manifest = ManifestBuilder::new(&NetworkDefinition::simulator())
        .lock_fee(account, 10.into())
        .withdraw_from_account(account, RADIX_TOKEN)
        .call_method(
            other_account,
            "deposit_batch",
            args!(Expression::entire_worktop()),
        )
        .build();

    let (_, preview_intent) = prepare_matching_test_tx_and_preview_intent(
        &mut test_runner,
        &network,
        manifest,
        &preview_flags,
    );

    // Act
    let result = test_runner.preview(preview_intent, &network);

    // Assert
    result.unwrap().receipt.expect_commit_success();
}

fn prepare_matching_test_tx_and_preview_intent(
<<<<<<< HEAD
    test_runner: &mut TestRunner<TypedInMemorySubstateStore>,
=======
    test_runner: &TestRunner,
>>>>>>> fdb555a2
    network: &NetworkDefinition,
    manifest: TransactionManifest,
    flags: &PreviewFlags,
) -> (NotarizedTransaction, PreviewIntent) {
    let notary_priv_key = EcdsaSecp256k1PrivateKey::from_u64(2).unwrap();
    let tx_signer_priv_key = EcdsaSecp256k1PrivateKey::from_u64(3).unwrap();

    let notarized_transaction = TransactionBuilder::new()
        .header(TransactionHeader {
            version: 1,
            network_id: network.id,
            start_epoch_inclusive: 0,
            end_epoch_exclusive: 99,
            nonce: test_runner.next_transaction_nonce(),
            notary_public_key: notary_priv_key.public_key().into(),
            notary_as_signatory: false,
            cost_unit_limit: 10_000_000,
            tip_percentage: 0,
        })
        .manifest(manifest)
        .sign(&tx_signer_priv_key)
        .notarize(&notary_priv_key)
        .build();

    let preview_intent = PreviewIntent {
        intent: notarized_transaction.signed_intent.intent.clone(),
        signer_public_keys: vec![tx_signer_priv_key.public_key().into()],
        flags: flags.clone(),
    };

    (notarized_transaction, preview_intent)
}

fn make_executable<'a>(
    network: &'a NetworkDefinition,
    transaction: &'a NotarizedTransaction,
) -> Executable<'a> {
    NotarizedTransactionValidator::new(ValidationConfig::default(network.id))
        .validate(transaction, 0, &TestIntentHashManager::new())
        .unwrap()
}<|MERGE_RESOLUTION|>--- conflicted
+++ resolved
@@ -38,16 +38,8 @@
     let preview_receipt = preview_result.unwrap().receipt;
     preview_receipt.expect_commit_success();
 
-<<<<<<< HEAD
-    let receipt = test_runner.execute_transaction_with_config(
-        make_executable(&network, &notarized_transaction),
-        &FeeReserveConfig::default(),
-        &ExecutionConfig::default(),
-    );
-=======
     let receipt =
-        test_runner.execute_transaction(&make_executable(&network, &notarized_transaction));
->>>>>>> fdb555a2
+        test_runner.execute_transaction(make_executable(&network, &notarized_transaction));
     receipt.expect_commit_success();
 
     assert_eq!(
@@ -101,11 +93,7 @@
 }
 
 fn prepare_matching_test_tx_and_preview_intent(
-<<<<<<< HEAD
-    test_runner: &mut TestRunner<TypedInMemorySubstateStore>,
-=======
-    test_runner: &TestRunner,
->>>>>>> fdb555a2
+    test_runner: &mut TestRunner,
     network: &NetworkDefinition,
     manifest: TransactionManifest,
     flags: &PreviewFlags,
