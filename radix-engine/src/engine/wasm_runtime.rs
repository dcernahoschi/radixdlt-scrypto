--- conflicted
+++ resolved
@@ -18,35 +18,21 @@
 use crate::model::Component;
 use crate::wasm::*;
 
-<<<<<<< HEAD
-use super::CostUnitCounter;
-
-pub struct RadixEngineWasmRuntime<'s, 'p, 't, 'b, 'c, S, W, I>
-=======
-pub struct RadixEngineWasmRuntime<'s, S, W, I>
->>>>>>> cf6221c0
+pub struct RadixEngineWasmRuntime<'s, 'p, 't, 'b, S, W, I>
 where
     S: SystemApi<W, I>,
     W: WasmEngine<I>,
     I: WasmInstance,
 {
     this: ScryptoActorInfo,
-<<<<<<< HEAD
     component: &'p mut Option<&'t mut Component>,
     blueprint_abi: &'b BlueprintAbi,
-=======
-    blueprint_abi: &'s BlueprintAbi,
->>>>>>> cf6221c0
     system_api: &'s mut S,
     phantom1: PhantomData<W>,
     phantom2: PhantomData<I>,
 }
 
-<<<<<<< HEAD
-impl<'s, 'p, 't, 'b, 'c, S, W, I> RadixEngineWasmRuntime<'s, 'p, 't, 'b, 'c, S, W, I>
-=======
-impl<'s, S, W, I> RadixEngineWasmRuntime<'s, S, W, I>
->>>>>>> cf6221c0
+impl<'s, 'p, 't, 'b, S, W, I> RadixEngineWasmRuntime<'s, 'p, 't, 'b, S, W, I>
 where
     S: SystemApi<W, I>,
     W: WasmEngine<I>,
@@ -54,12 +40,8 @@
 {
     pub fn new(
         this: ScryptoActorInfo,
-<<<<<<< HEAD
         component: &'p mut Option<&'t mut Component>,
         blueprint_abi: &'b BlueprintAbi,
-=======
-        blueprint_abi: &'s BlueprintAbi,
->>>>>>> cf6221c0
         system_api: &'s mut S,
     ) -> Self {
         RadixEngineWasmRuntime {
@@ -217,13 +199,8 @@
     ScryptoValue::from_typed(&output)
 }
 
-<<<<<<< HEAD
-impl<'s, 'p, 't, 'b, 'c, S: SystemApi<W, I>, W: WasmEngine<I>, I: WasmInstance> WasmRuntime
-    for RadixEngineWasmRuntime<'s, 'p, 't, 'b, 'c, S, W, I>
-=======
-impl<'s, S: SystemApi<W, I>, W: WasmEngine<I>, I: WasmInstance> WasmRuntime
-    for RadixEngineWasmRuntime<'s, S, W, I>
->>>>>>> cf6221c0
+impl<'s, 'p, 't, 'b, S: SystemApi<W, I>, W: WasmEngine<I>, I: WasmInstance> WasmRuntime
+    for RadixEngineWasmRuntime<'s, 'p, 't, 'b, S, W, I>
 {
     fn main(&mut self, input: ScryptoValue) -> Result<ScryptoValue, InvokeError> {
         let cost = self.fee_table().engine_call_cost();
