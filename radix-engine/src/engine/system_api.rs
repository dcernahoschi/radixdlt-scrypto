use sbor::rust::string::String;
use sbor::rust::vec::Vec;
use scrypto::core::SNodeRef;
use scrypto::engine::types::*;
use scrypto::resource::AccessRule;
use scrypto::values::*;

use crate::engine::call_frame::{REValueRef, SubstateAddress};
use crate::engine::values::*;
use crate::engine::*;
use crate::fee::*;
use crate::ledger::ReadableSubstateStore;
use crate::wasm::*;

pub trait SystemApi<'p, 's, W, I, S>
where
    W: WasmEngine<I>,
    I: WasmInstance,
    S: ReadableSubstateStore,
{
    fn cost_unit_counter(&mut self) -> &mut CostUnitCounter;

    fn fee_table(&self) -> &FeeTable;

    fn invoke_snode(
        &mut self,
        snode_ref: SNodeRef,
        fn_ident: String,
        input: ScryptoValue,
    ) -> Result<ScryptoValue, RuntimeError>;

    fn globalize_value(&mut self, value_id: &ValueId) -> Result<(), CostUnitCounterError>;

    fn borrow_value(
        &mut self,
        value_id: &ValueId,
    ) -> Result<REValueRef<'_, 'p, 's, S>, CostUnitCounterError>;

    fn borrow_value_mut(
        &mut self,
        value_id: &ValueId,
    ) -> Result<RENativeValueRef<'p>, CostUnitCounterError>;

    fn return_value_mut(
        &mut self,
        value_id: ValueId,
        val_ref: RENativeValueRef<'p>,
    ) -> Result<(), CostUnitCounterError>;

    fn drop_value(&mut self, value_id: &ValueId) -> Result<REValue, CostUnitCounterError>;

    fn create_value<V: Into<REValueByComplexity>>(&mut self, v: V)
        -> Result<ValueId, RuntimeError>;
    fn read_value_data(&mut self, address: SubstateAddress) -> Result<ScryptoValue, RuntimeError>;
    fn write_value_data(
        &mut self,
        address: SubstateAddress,
        value: ScryptoValue,
    ) -> Result<(), RuntimeError>;
    fn remove_value_data(&mut self, address: SubstateAddress)
        -> Result<ScryptoValue, RuntimeError>;

<<<<<<< HEAD
    fn get_transaction_hash(&mut self) -> Hash;
=======
    fn create_resource(&mut self, resource_manager: ResourceManager) -> ResourceAddress;
    fn transaction_hash(&mut self) -> Result<Hash, CostUnitCounterError>;
>>>>>>> bfb95b12

    fn generate_uuid(&mut self) -> Result<u128, CostUnitCounterError>;

    fn emit_log(&mut self, level: Level, message: String) -> Result<(), CostUnitCounterError>;

    fn check_access_rule(
        &mut self,
        access_rule: AccessRule,
        proof_ids: Vec<ProofId>,
    ) -> Result<bool, RuntimeError>;
}<|MERGE_RESOLUTION|>--- conflicted
+++ resolved
@@ -60,12 +60,7 @@
     fn remove_value_data(&mut self, address: SubstateAddress)
         -> Result<ScryptoValue, RuntimeError>;
 
-<<<<<<< HEAD
-    fn get_transaction_hash(&mut self) -> Hash;
-=======
-    fn create_resource(&mut self, resource_manager: ResourceManager) -> ResourceAddress;
     fn transaction_hash(&mut self) -> Result<Hash, CostUnitCounterError>;
->>>>>>> bfb95b12
 
     fn generate_uuid(&mut self) -> Result<u128, CostUnitCounterError>;
 
