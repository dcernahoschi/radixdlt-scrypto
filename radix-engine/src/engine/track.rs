--- conflicted
+++ resolved
@@ -257,11 +257,7 @@
             let node = self.loaded_nodes.remove(&node_id).unwrap();
             for (offset, substate) in node_to_substates(node) {
                 self.state_track
-<<<<<<< HEAD
-                    .put_substate_to_base(SubstateId(node_id, offset), substate.to_persisted());
-=======
-                    .put_substate(SubstateId(node_id, offset), substate);
->>>>>>> af10972a
+                    .put_substate(SubstateId(node_id, offset), substate.to_persisted());
             }
         } else {
             self.loaded_substates.insert(substate_id, loaded_substate);
@@ -635,25 +631,16 @@
 
                 let mut substate = self
                     .state_track
-<<<<<<< HEAD
-                    .get_substate_from_base(&substate_id)
+                    .get_substate(&substate_id)
                     .expect("Failed to fetch a fee-locking vault")
                     .to_runtime();
-=======
-                    .get_substate(&substate_id)
-                    .expect("Failed to fetch a fee-locking vault");
->>>>>>> af10972a
                 substate
                     .vault_mut()
                     .borrow_resource_mut()
                     .put(locked)
                     .expect("Failed to put a fee-locking vault");
-<<<<<<< HEAD
                 self.state_track
-                    .put_substate_to_base(substate_id, substate.to_persisted());
-=======
-                self.state_track.put_substate(substate_id, substate);
->>>>>>> af10972a
+                    .put_substate(substate_id, substate.to_persisted());
 
                 *actual_fee_payments.entry(vault_id).or_default() += amount;
             }
