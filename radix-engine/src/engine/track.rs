use lru::LruCache;
use scrypto::constants::*;
use scrypto::engine::types::*;
use scrypto::rust::collections::*;
use scrypto::rust::string::String;
use scrypto::rust::vec::Vec;
use wasmi::*;

use crate::engine::*;
use crate::ledger::*;
use crate::model::*;

/// An abstraction of transaction execution state.
///
/// It acts as the facade of ledger state and keeps track of all temporary state updates,
/// until the `commit()` method is called.
///
/// Typically, a track is shared by all the processes created within a transaction.
///
pub struct Track<'s, S: SubstateStore> {
    ledger: &'s mut S,
    transaction_hash: Hash,
    transaction_signers: Vec<EcdsaPublicKey>,
    id_allocator: IdAllocator,
    logs: Vec<(Level, String)>,
    packages: HashMap<PackageRef, Package>,
    components: HashMap<ComponentRef, Component>,
    resource_defs: HashMap<ResourceDefRef, ResourceDef>,
    lazy_maps: HashMap<(ComponentRef, LazyMapId), LazyMap>,
    vaults: HashMap<(ComponentRef, VaultId), Vault>,
    non_fungibles: HashMap<(ResourceDefRef, NonFungibleKey), NonFungible>,
    updated_packages: HashSet<PackageRef>,
    updated_components: HashSet<ComponentRef>,
    updated_lazy_maps: HashSet<(ComponentRef, LazyMapId)>,
    updated_resource_defs: HashSet<ResourceDefRef>,
    updated_vaults: HashSet<(ComponentRef, VaultId)>,
    updated_non_fungibles: HashSet<(ResourceDefRef, NonFungibleKey)>,
    new_package_refs: Vec<PackageRef>,
    new_component_refs: Vec<ComponentRef>,
    new_resource_def_refs: Vec<ResourceDefRef>,
    code_cache: LruCache<PackageRef, Module>, // TODO: move to ledger level
}

impl<'s, S: SubstateStore> Track<'s, S> {
    pub fn new(
        ledger: &'s mut S,
        transaction_hash: Hash,
        transaction_signers: Vec<EcdsaPublicKey>,
    ) -> Self {
        Self {
            ledger,
            transaction_hash,
            transaction_signers,
            id_allocator: IdAllocator::new(IdSpace::Application),
            logs: Vec::new(),
            packages: HashMap::new(),
            components: HashMap::new(),
            resource_defs: HashMap::new(),
            lazy_maps: HashMap::new(),
            vaults: HashMap::new(),
            non_fungibles: HashMap::new(),
            updated_packages: HashSet::new(),
            updated_components: HashSet::new(),
            updated_lazy_maps: HashSet::new(),
            updated_resource_defs: HashSet::new(),
            updated_vaults: HashSet::new(),
            updated_non_fungibles: HashSet::new(),
            new_package_refs: Vec::new(),
            new_component_refs: Vec::new(),
            new_resource_def_refs: Vec::new(),
            code_cache: LruCache::new(1024),
        }
    }

    /// Start a process.
    pub fn start_process<'r>(&'r mut self, verbose: bool) -> Process<'r, 's, S> {
        // FIXME: This is a temp solution
        let signers: BTreeSet<NonFungibleKey> = self
            .transaction_signers
            .clone()
            .into_iter()
            .map(|public_key| NonFungibleKey::new(public_key.to_vec()))
            .collect();
        let mut process = Process::new(0, verbose, self);

        // Always create a virtual bucket of signatures even if there is none.
        // This is to make reasoning at transaction manifest & validator easier.
        let ecdsa_bucket = Bucket::new(
            ECDSA_TOKEN,
            ResourceType::NonFungible,
            Resource::NonFungible { keys: signers },
        );
        process.create_virtual_proof(ECDSA_TOKEN_BUCKET_ID, ECDSA_TOKEN_PROOF_ID, ecdsa_bucket);

        process
    }

    /// Returns the transaction hash.
    pub fn transaction_hash(&self) -> Hash {
        self.transaction_hash
    }

    /// Returns the current epoch.
    pub fn current_epoch(&self) -> u64 {
        self.ledger.get_epoch()
    }

    /// Returns the logs collected so far.
    pub fn logs(&self) -> &Vec<(Level, String)> {
        &self.logs
    }

    /// Returns new packages created so far.
    pub fn new_package_refs(&self) -> &[PackageRef] {
        &self.new_package_refs
    }

    /// Returns new components created so far.
    pub fn new_component_refs(&self) -> &[ComponentRef] {
        &self.new_component_refs
    }

    /// Returns new resource defs created so far.
    pub fn new_resource_def_refs(&self) -> &[ResourceDefRef] {
        &self.new_resource_def_refs
    }

    /// Adds a log message.
    pub fn add_log(&mut self, level: Level, message: String) {
        self.logs.push((level, message));
    }

    /// Loads a module.
    pub fn load_module(&mut self, package_ref: PackageRef) -> Option<(ModuleRef, MemoryRef)> {
        match self.get_package(package_ref).map(Clone::clone) {
            Some(p) => {
                if let Some(m) = self.code_cache.get(&package_ref) {
                    Some(instantiate_module(m).unwrap())
                } else {
                    let module = parse_module(p.code()).unwrap();
                    let inst = instantiate_module(&module).unwrap();
                    self.code_cache.put(package_ref, module);
                    Some(inst)
                }
            }
            None => None,
        }
    }

    /// Returns an immutable reference to a package, if exists.
    pub fn get_package(&mut self, package_ref: PackageRef) -> Option<&Package> {
        if self.packages.contains_key(&package_ref) {
            return self.packages.get(&package_ref);
        }

        if let Some(package) = self.ledger.get_package(package_ref) {
            self.packages.insert(package_ref, package);
            self.packages.get(&package_ref)
        } else {
            None
        }
    }

    /// Returns a mutable reference to a package, if exists.
    #[allow(dead_code)]
    pub fn get_package_mut(&mut self, package_ref: PackageRef) -> Option<&mut Package> {
        self.updated_packages.insert(package_ref);

        if self.packages.contains_key(&package_ref) {
            return self.packages.get_mut(&package_ref);
        }

        if let Some(package) = self.ledger.get_package(package_ref) {
            self.packages.insert(package_ref, package);
            self.packages.get_mut(&package_ref)
        } else {
            None
        }
    }

    /// Inserts a new package.
    pub fn put_package(&mut self, package_ref: PackageRef, package: Package) {
        self.updated_packages.insert(package_ref);

        self.packages.insert(package_ref, package);
    }

    /// Returns an immutable reference to a component, if exists.
    pub fn get_component(&mut self, component_ref: ComponentRef) -> Option<&Component> {
        if self.components.contains_key(&component_ref) {
            return self.components.get(&component_ref);
        }

        if let Some(component) = self.ledger.get_component(component_ref) {
            self.components.insert(component_ref, component);
            self.components.get(&component_ref)
        } else {
            None
        }
    }
    /// Returns a mutable reference to a component, if exists.
    pub fn get_component_mut(&mut self, component_ref: ComponentRef) -> Option<&mut Component> {
        self.updated_components.insert(component_ref);

        if self.components.contains_key(&component_ref) {
            return self.components.get_mut(&component_ref);
        }

        if let Some(component) = self.ledger.get_component(component_ref) {
            self.components.insert(component_ref, component);
            self.components.get_mut(&component_ref)
        } else {
            None
        }
    }

    /// Inserts a new component.
    pub fn put_component(&mut self, component_ref: ComponentRef, component: Component) {
        self.updated_components.insert(component_ref);

        self.components.insert(component_ref, component);
    }

    /// Returns an immutable reference to a non-fungible, if exists.
    pub fn get_non_fungible(
        &mut self,
        resource_def_ref: ResourceDefRef,
        key: &NonFungibleKey,
    ) -> Option<&NonFungible> {
        if self
            .non_fungibles
            .contains_key(&(resource_def_ref, key.clone()))
        {
            return self.non_fungibles.get(&(resource_def_ref, key.clone()));
        }

        if let Some(non_fungible) = self.ledger.get_non_fungible(resource_def_ref, key) {
            self.non_fungibles
                .insert((resource_def_ref, key.clone()), non_fungible);
            self.non_fungibles.get(&(resource_def_ref, key.clone()))
        } else {
            None
        }
    }

    /// Returns a mutable reference to a non-fungible, if exists.
    pub fn get_non_fungible_mut(
        &mut self,
        resource_def_ref: ResourceDefRef,
        key: &NonFungibleKey,
    ) -> Option<&mut NonFungible> {
        self.updated_non_fungibles
            .insert((resource_def_ref, key.clone()));

        if self
            .non_fungibles
            .contains_key(&(resource_def_ref, key.clone()))
        {
            return self.non_fungibles.get_mut(&(resource_def_ref, key.clone()));
        }

        if let Some(non_fungible) = self.ledger.get_non_fungible(resource_def_ref, key) {
            self.non_fungibles
                .insert((resource_def_ref, key.clone()), non_fungible);
            self.non_fungibles.get_mut(&(resource_def_ref, key.clone()))
        } else {
            None
        }
    }

    /// Inserts a new non-fungible.
    pub fn put_non_fungible(
        &mut self,
        resource_def_ref: ResourceDefRef,
        key: &NonFungibleKey,
        non_fungible: NonFungible,
    ) {
        self.updated_non_fungibles
            .insert((resource_def_ref, key.clone()));

        self.non_fungibles
            .insert((resource_def_ref, key.clone()), non_fungible);
    }

    /// Returns an immutable reference to a lazy map, if exists.
    pub fn get_lazy_map(
        &mut self,
        component_ref: ComponentRef,
        lazy_map_id: LazyMapId,
    ) -> Option<&LazyMap> {
        let canonical_id = (component_ref, lazy_map_id);

        if self.lazy_maps.contains_key(&canonical_id) {
            return self.lazy_maps.get(&canonical_id);
        }

        if let Some(lazy_map) = self.ledger.get_lazy_map(component_ref, lazy_map_id) {
            self.lazy_maps.insert(canonical_id, lazy_map);
            self.lazy_maps.get(&canonical_id)
        } else {
            None
        }
    }

    /// Returns a mutable reference to a lazy map, if exists.
    pub fn get_lazy_map_mut(
        &mut self,
        component_ref: ComponentRef,
        lazy_map_id: LazyMapId,
    ) -> Option<&mut LazyMap> {
        let canonical_id = (component_ref, lazy_map_id);
        self.updated_lazy_maps.insert(canonical_id.clone());

        if self.lazy_maps.contains_key(&canonical_id) {
            return self.lazy_maps.get_mut(&canonical_id);
        }

        if let Some(lazy_map) = self.ledger.get_lazy_map(component_ref, lazy_map_id) {
            self.lazy_maps.insert(canonical_id, lazy_map);
            self.lazy_maps.get_mut(&canonical_id)
        } else {
            None
        }
    }

    /// Inserts a new lazy map.
    pub fn put_lazy_map(
        &mut self,
        component_ref: ComponentRef,
        lazy_map_id: LazyMapId,
        lazy_map: LazyMap,
    ) {
        let canonical_id = (component_ref, lazy_map_id);
        self.updated_lazy_maps.insert(canonical_id.clone());
        self.lazy_maps.insert(canonical_id, lazy_map);
    }

    /// Returns an immutable reference to a resource definition, if exists.
    pub fn get_resource_def(&mut self, resource_def_ref: ResourceDefRef) -> Option<&ResourceDef> {
        if self.resource_defs.contains_key(&resource_def_ref) {
            return self.resource_defs.get(&resource_def_ref);
        }

        if let Some(resource_def) = self.ledger.get_resource_def(resource_def_ref) {
            self.resource_defs.insert(resource_def_ref, resource_def);
            self.resource_defs.get(&resource_def_ref)
        } else {
            None
        }
    }

    /// Returns a mutable reference to a resource definition, if exists.
    #[allow(dead_code)]
    pub fn get_resource_def_mut(
        &mut self,
        resource_def_ref: ResourceDefRef,
    ) -> Option<&mut ResourceDef> {
        self.updated_resource_defs.insert(resource_def_ref);

        if self.resource_defs.contains_key(&resource_def_ref) {
            return self.resource_defs.get_mut(&resource_def_ref);
        }

        if let Some(resource_def) = self.ledger.get_resource_def(resource_def_ref) {
            self.resource_defs.insert(resource_def_ref, resource_def);
            self.resource_defs.get_mut(&resource_def_ref)
        } else {
            None
        }
    }

    /// Inserts a new resource definition.
    pub fn put_resource_def(
        &mut self,
        resource_def_ref: ResourceDefRef,
        resource_def: ResourceDef,
    ) {
        self.updated_resource_defs.insert(resource_def_ref);

        self.resource_defs.insert(resource_def_ref, resource_def);
    }

    /// Returns a mutable reference to a vault, if exists.
    pub fn get_vault_mut(
        &mut self,
        component_ref: ComponentRef,
        vault_id: VaultId,
    ) -> Option<&mut Vault> {
        let canonical_id = (component_ref.clone(), vault_id.clone());
        self.updated_vaults.insert(canonical_id.clone());

        if self.vaults.contains_key(&canonical_id) {
            return self.vaults.get_mut(&canonical_id);
        }

        if let Some(vault) = self.ledger.get_vault(component_ref, vault_id) {
            self.vaults.insert(canonical_id, vault);
            self.vaults.get_mut(&canonical_id)
        } else {
            None
        }
    }

    /// Inserts a new vault.
    pub fn put_vault(&mut self, component_ref: ComponentRef, vault_id: VaultId, vault: Vault) {
        let canonical_id = (component_ref, vault_id);
        self.updated_vaults.insert(canonical_id);
        self.vaults.insert(canonical_id, vault);
    }

    /// Creates a new package ref.
    pub fn new_package_ref(&mut self) -> PackageRef {
        // Security Alert: ensure ID allocating will practically never fail
        let package_ref = self
            .id_allocator
            .new_package_ref(self.transaction_hash())
            .unwrap();
        self.new_package_refs.push(package_ref);
        package_ref
    }

    /// Creates a new component ref.
    pub fn new_component_ref(&mut self) -> ComponentRef {
        let component_ref = self
            .id_allocator
            .new_component_ref(self.transaction_hash())
            .unwrap();
        self.new_component_refs.push(component_ref);
        component_ref
    }

    /// Creates a new resource definition ref.
    pub fn new_resource_def_ref(&mut self) -> ResourceDefRef {
        let resource_def_ref = self
            .id_allocator
            .new_resource_def_ref(self.transaction_hash())
            .unwrap();
        self.new_resource_def_refs.push(resource_def_ref);
        resource_def_ref
    }

    /// Creates a new UUID.
    pub fn new_uuid(&mut self) -> u128 {
        self.id_allocator.new_uuid(self.transaction_hash()).unwrap()
    }

    /// Creates a new bucket ID.
    pub fn new_bucket_id(&mut self) -> BucketId {
        self.id_allocator.new_bucket_id().unwrap()
    }

    /// Creates a new vault ID.
    pub fn new_vault_id(&mut self) -> VaultId {
        self.id_allocator
            .new_vault_id(self.transaction_hash())
            .unwrap()
    }

    /// Creates a new reference id.
    pub fn new_proof_id(&mut self) -> ProofId {
        self.id_allocator.new_proof_id().unwrap()
    }

    /// Creates a new map id.
    pub fn new_lazy_map_id(&mut self) -> LazyMapId {
        self.id_allocator
            .new_lazy_map_id(self.transaction_hash())
            .unwrap()
    }

    /// Commits changes to the underlying ledger.
    pub fn commit(&mut self) {
        for package_ref in self.updated_packages.clone() {
            self.ledger.put_package(
                package_ref,
                self.packages.get(&package_ref).unwrap().clone(),
            );
        }

        for component_ref in self.updated_components.clone() {
            self.ledger.put_component(
                component_ref,
                self.components.get(&component_ref).unwrap().clone(),
            );
        }

        for resource_def_ref in self.updated_resource_defs.clone() {
            self.ledger.put_resource_def(
                resource_def_ref,
                self.resource_defs.get(&resource_def_ref).unwrap().clone(),
            );
        }

        for (component_ref, lazy_map_id) in self.updated_lazy_maps.clone() {
            let lazy_map = self
                .lazy_maps
                .get(&(component_ref, lazy_map_id))
                .unwrap()
                .clone();
            self.ledger
                .put_lazy_map(component_ref, lazy_map_id, lazy_map);
        }

<<<<<<< HEAD
        for (component_ref, vault_id) in self.updated_vaults.clone() {
            let vault = self.vaults.get(&(component_ref, vault_id)).unwrap().clone();
            self.ledger.put_vault(component_ref, vault_id, vault);
=======
        for (component_address, vid) in self.updated_vaults.clone() {
            let vault = self.vaults.remove(&(component_address, vid)).unwrap();
            self.ledger.put_vault(component_address, vid, vault);
>>>>>>> ba1455b3
        }

        for (resource_def, key) in self.updated_non_fungibles.clone() {
            self.ledger.put_non_fungible(
                resource_def,
                &key,
                self.non_fungibles
                    .get(&(resource_def, key.clone()))
                    .unwrap()
                    .clone(),
            );
        }
    }
}<|MERGE_RESOLUTION|>--- conflicted
+++ resolved
@@ -501,15 +501,9 @@
                 .put_lazy_map(component_ref, lazy_map_id, lazy_map);
         }
 
-<<<<<<< HEAD
         for (component_ref, vault_id) in self.updated_vaults.clone() {
-            let vault = self.vaults.get(&(component_ref, vault_id)).unwrap().clone();
+            let vault = self.vaults.remove(&(component_ref, vault_id)).unwrap();
             self.ledger.put_vault(component_ref, vault_id, vault);
-=======
-        for (component_address, vid) in self.updated_vaults.clone() {
-            let vault = self.vaults.remove(&(component_address, vid)).unwrap();
-            self.ledger.put_vault(component_address, vid, vault);
->>>>>>> ba1455b3
         }
 
         for (resource_def, key) in self.updated_non_fungibles.clone() {
