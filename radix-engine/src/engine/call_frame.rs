--- conflicted
+++ resolved
@@ -468,64 +468,6 @@
         ),
         RuntimeError,
     > {
-<<<<<<< HEAD
-        let output = match snode {
-            SNodeState::Root => {
-                panic!("Root is not runnable")
-            }
-            SNodeState::SystemStatic => {
-                System::static_main(method_name, call_data, self).map_err(RuntimeError::SystemError)
-            }
-            SNodeState::TransactionProcessorStatic => {
-                TransactionProcessor::static_main(method_name, call_data, self).map_err(|e| match e
-                {
-                    TransactionProcessorError::InvalidRequestData(_) => panic!("Illegal state"),
-                    TransactionProcessorError::InvalidMethod => panic!("Illegal state"),
-                    TransactionProcessorError::RuntimeError(e) => e,
-                })
-            }
-            SNodeState::PackageStatic => {
-                ValidatedPackage::static_main(method_name, call_data, self)
-                    .map_err(RuntimeError::PackageError)
-            }
-            SNodeState::AuthZoneRef(auth_zone) => auth_zone
-                .main(method_name, call_data, self)
-                .map_err(RuntimeError::AuthZoneError),
-            SNodeState::Worktop(worktop) => worktop
-                .main(method_name, call_data, self)
-                .map_err(RuntimeError::WorktopError),
-            SNodeState::Scrypto(actor, package, export_name, component_state) => {
-                self.component_state = component_state;
-                package.invoke(actor, export_name, method_name, call_data, self)
-            }
-            SNodeState::ResourceStatic => {
-                ResourceManager::static_main(method_name, call_data, self)
-                    .map_err(RuntimeError::ResourceManagerError)
-            }
-            SNodeState::ResourceRef(resource_address, resource_manager) => {
-                let return_value = resource_manager
-                    .main(resource_address, method_name, call_data, self)
-                    .map_err(RuntimeError::ResourceManagerError)?;
-
-                Ok(return_value)
-            }
-            SNodeState::BucketRef(bucket_id, bucket) => bucket
-                .main(bucket_id, method_name, call_data, self)
-                .map_err(RuntimeError::BucketError),
-            SNodeState::Bucket(bucket) => bucket
-                .consuming_main(method_name, call_data, self)
-                .map_err(RuntimeError::BucketError),
-            SNodeState::ProofRef(_, proof) => proof
-                .main(method_name, call_data, self)
-                .map_err(RuntimeError::ProofError),
-            SNodeState::Proof(proof) => proof
-                .main_consume(method_name, call_data)
-                .map_err(RuntimeError::ProofError),
-            SNodeState::VaultRef(vault_id, _, vault) => vault
-                .main(vault_id, method_name, call_data, self)
-                .map_err(RuntimeError::VaultError),
-        }?;
-=======
         let output =
             match snode {
                 SNodeState::Root => {
@@ -534,8 +476,9 @@
                 SNodeState::SystemStatic => System::static_main(method_name, call_data, self)
                     .map_err(RuntimeError::SystemError),
                 SNodeState::TransactionProcessorStatic => {
-                    TransactionProcessor::static_main(call_data, self).map_err(|e| match e {
+                    TransactionProcessor::static_main(method_name, call_data, self).map_err(|e| match e {
                         TransactionProcessorError::InvalidRequestData(_) => panic!("Illegal state"),
+                        TransactionProcessorError::InvalidMethod => panic!("Illegal state"),
                         TransactionProcessorError::RuntimeError(e) => e,
                     })
                 }
@@ -576,7 +519,6 @@
                     .main(vault_id, method_name, call_data, self)
                     .map_err(RuntimeError::VaultError),
             }?;
->>>>>>> 0756674b
 
         self.process_return_data(snode_ref, &output)?;
 
