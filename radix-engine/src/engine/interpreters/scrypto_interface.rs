use crate::engine::{
    Invokable, Kernel, KernelError, LockFlags, REActor, RENode, ResolvedFunction, ResolvedMethod,
    ResolvedReceiver, RuntimeError, SystemApi,
};
use crate::fee::FeeReserve;
use crate::model::Resource;
use crate::model::{
    AccessRulesSubstate, ComponentInfoSubstate, ComponentRoyaltyAccumulatorSubstate,
    ComponentRoyaltyConfigSubstate, ComponentStateSubstate, GlobalAddressSubstate, KeyValueStore,
    RuntimeSubstate,
};
use crate::types::ScryptoInvocation;
use crate::wasm::WasmEngine;
use radix_engine_interface::api::api::EngineApi;
use radix_engine_interface::api::types::{
    ComponentOffset, Level, LockHandle, RENodeId, RENodeType, ScryptoActor, ScryptoFunctionIdent,
    ScryptoMethodIdent, ScryptoRENode, SubstateOffset,
};
<<<<<<< HEAD
use radix_engine_interface::constants::ACCOUNT_PACKAGE;
=======
use radix_engine_interface::constants::RADIX_TOKEN;
>>>>>>> 5d60536f
use radix_engine_interface::crypto::Hash;
use radix_engine_interface::data::IndexedScryptoValue;
use radix_engine_interface::model::{ResourceType, RoyaltyConfig};
use sbor::rust::string::String;
use sbor::rust::vec::Vec;

impl<'g, 's, W, R> EngineApi<RuntimeError> for Kernel<'g, 's, W, R>
where
    W: WasmEngine,
    R: FeeReserve,
{
    fn sys_invoke_scrypto_function(
        &mut self,
        fn_ident: ScryptoFunctionIdent,
        args: Vec<u8>,
    ) -> Result<Vec<u8>, RuntimeError> {
        let args = IndexedScryptoValue::from_slice(&args)
            .map_err(|e| RuntimeError::KernelError(KernelError::InvalidScryptoValue(e)))?;

        self.invoke(ScryptoInvocation::Function(fn_ident, args))
            .map(|v| v.raw)
    }

    fn sys_invoke_scrypto_method(
        &mut self,
        method_ident: ScryptoMethodIdent,
        args: Vec<u8>,
    ) -> Result<Vec<u8>, RuntimeError> {
        let args = IndexedScryptoValue::from_slice(&args)
            .map_err(|e| RuntimeError::KernelError(KernelError::InvalidScryptoValue(e)))?;

        self.invoke(ScryptoInvocation::Method(method_ident, args))
            .map(|v| v.raw)
    }

    fn sys_create_node(&mut self, node: ScryptoRENode) -> Result<RENodeId, RuntimeError> {
<<<<<<< HEAD
        let (node_id, node) = match node {
            ScryptoRENode::GlobalComponent(component_id) => {
                // TODO: Remove this check
                let node_id = {
                    let handle = self.lock_substate(
                        RENodeId::Component(component_id),
                        SubstateOffset::Component(ComponentOffset::Info),
                        LockFlags::read_only(),
                    )?;
                    let substate_ref = self.get_ref(handle)?;
                    let node_id = if substate_ref
                        .component_info()
                        .package_address
                        .eq(&ACCOUNT_PACKAGE)
                    {
                        self.allocate_node_id(RENodeType::GlobalAccount)?
                    } else {
                        self.allocate_node_id(RENodeType::GlobalComponent)?
                    };
                    self.drop_lock(handle)?;
                    node_id
                };

                let node = RENode::Global(GlobalAddressSubstate::Component(
                    scrypto::component::Component(component_id),
                ));
                (node_id, node)
=======
        let node = match node {
            ScryptoRENode::GlobalComponent(component_id) => {
                RENode::Global(GlobalAddressSubstate::Component(component_id))
>>>>>>> 5d60536f
            }
            ScryptoRENode::Component(package_address, blueprint_name, state) => {
                let node_id = self.allocate_node_id(RENodeType::Component)?;
                // Create component
                let node = RENode::Component(
                    ComponentInfoSubstate::new(package_address, blueprint_name),
                    ComponentStateSubstate::new(state),
                    AccessRulesSubstate {
                        access_rules: Vec::new(),
                    },
<<<<<<< HEAD
                );

                (node_id, node)
            }
            ScryptoRENode::KeyValueStore => {
                let node_id = self.allocate_node_id(RENodeType::KeyValueStore)?;
                let node = RENode::KeyValueStore(KeyValueStore::new());
                (node_id, node)
=======
                    ComponentRoyaltyConfigSubstate {
                        royalty_config: RoyaltyConfig::default(), // TODO: add user interface
                    },
                    ComponentRoyaltyAccumulatorSubstate {
                        royalty: Resource::new_empty(
                            RADIX_TOKEN,
                            ResourceType::Fungible { divisibility: 18 },
                        ),
                    },
                )
>>>>>>> 5d60536f
            }
        };

        self.create_node(node_id, node)
    }

    fn sys_drop_node(&mut self, node_id: RENodeId) -> Result<(), RuntimeError> {
        self.drop_node(node_id)?;
        Ok(())
    }

    fn sys_get_visible_nodes(&mut self) -> Result<Vec<RENodeId>, RuntimeError> {
        self.get_visible_node_ids()
    }

    fn sys_lock_substate(
        &mut self,
        node_id: RENodeId,
        offset: SubstateOffset,
        mutable: bool,
    ) -> Result<LockHandle, RuntimeError> {
        let flags = if mutable {
            LockFlags::MUTABLE
        } else {
            // TODO: Do we want to expose full flag functionality to Scrypto?
            LockFlags::read_only()
        };

        self.lock_substate(node_id, offset, flags)
    }

    fn sys_read(&mut self, lock_handle: LockHandle) -> Result<Vec<u8>, RuntimeError> {
        self.get_ref(lock_handle)
            .map(|substate_ref| substate_ref.to_scrypto_value().raw)
    }

    fn sys_write(&mut self, lock_handle: LockHandle, buffer: Vec<u8>) -> Result<(), RuntimeError> {
        let offset = self.get_lock_info(lock_handle)?.offset;
        let substate = RuntimeSubstate::decode_from_buffer(&offset, &buffer)?;
        let mut substate_mut = self.get_ref_mut(lock_handle)?;

        match substate {
            RuntimeSubstate::ComponentState(next) => *substate_mut.component_state() = next,
            RuntimeSubstate::KeyValueStoreEntry(next) => {
                *substate_mut.kv_store_entry() = next;
            }
            RuntimeSubstate::NonFungible(next) => {
                *substate_mut.non_fungible() = next;
            }
            _ => return Err(RuntimeError::KernelError(KernelError::InvalidOverwrite)),
        }

        Ok(())
    }

    fn sys_drop_lock(&mut self, lock_handle: LockHandle) -> Result<(), RuntimeError> {
        self.drop_lock(lock_handle)
    }

    fn sys_get_actor(&mut self) -> Result<ScryptoActor, RuntimeError> {
        let actor = match self.get_actor() {
            REActor::Method(
                ResolvedMethod::Scrypto {
                    package_address,
                    blueprint_name,
                    ..
                },
                ResolvedReceiver {
                    receiver: RENodeId::Component(component_id),
                    ..
                },
            ) => ScryptoActor::Component(
                *component_id,
                package_address.clone(),
                blueprint_name.clone(),
            ),
            REActor::Function(ResolvedFunction::Scrypto {
                package_address,
                blueprint_name,
                ..
            }) => ScryptoActor::blueprint(*package_address, blueprint_name.clone()),

            _ => panic!("Should not get here."),
        };

        Ok(actor)
    }

    fn sys_generate_uuid(&mut self) -> Result<u128, RuntimeError> {
        self.generate_uuid()
    }

    fn sys_get_transaction_hash(&mut self) -> Result<Hash, RuntimeError> {
        self.read_transaction_hash()
    }

    fn sys_emit_log(&mut self, level: Level, message: String) -> Result<(), RuntimeError> {
        self.emit_log(level, message)
    }
}<|MERGE_RESOLUTION|>--- conflicted
+++ resolved
@@ -16,11 +16,8 @@
     ComponentOffset, Level, LockHandle, RENodeId, RENodeType, ScryptoActor, ScryptoFunctionIdent,
     ScryptoMethodIdent, ScryptoRENode, SubstateOffset,
 };
-<<<<<<< HEAD
 use radix_engine_interface::constants::ACCOUNT_PACKAGE;
-=======
 use radix_engine_interface::constants::RADIX_TOKEN;
->>>>>>> 5d60536f
 use radix_engine_interface::crypto::Hash;
 use radix_engine_interface::data::IndexedScryptoValue;
 use radix_engine_interface::model::{ResourceType, RoyaltyConfig};
@@ -57,7 +54,6 @@
     }
 
     fn sys_create_node(&mut self, node: ScryptoRENode) -> Result<RENodeId, RuntimeError> {
-<<<<<<< HEAD
         let (node_id, node) = match node {
             ScryptoRENode::GlobalComponent(component_id) => {
                 // TODO: Remove this check
@@ -81,15 +77,8 @@
                     node_id
                 };
 
-                let node = RENode::Global(GlobalAddressSubstate::Component(
-                    scrypto::component::Component(component_id),
-                ));
+                let node = RENode::Global(GlobalAddressSubstate::Component(component_id));
                 (node_id, node)
-=======
-        let node = match node {
-            ScryptoRENode::GlobalComponent(component_id) => {
-                RENode::Global(GlobalAddressSubstate::Component(component_id))
->>>>>>> 5d60536f
             }
             ScryptoRENode::Component(package_address, blueprint_name, state) => {
                 let node_id = self.allocate_node_id(RENodeType::Component)?;
@@ -100,16 +89,6 @@
                     AccessRulesSubstate {
                         access_rules: Vec::new(),
                     },
-<<<<<<< HEAD
-                );
-
-                (node_id, node)
-            }
-            ScryptoRENode::KeyValueStore => {
-                let node_id = self.allocate_node_id(RENodeType::KeyValueStore)?;
-                let node = RENode::KeyValueStore(KeyValueStore::new());
-                (node_id, node)
-=======
                     ComponentRoyaltyConfigSubstate {
                         royalty_config: RoyaltyConfig::default(), // TODO: add user interface
                     },
@@ -119,8 +98,14 @@
                             ResourceType::Fungible { divisibility: 18 },
                         ),
                     },
-                )
->>>>>>> 5d60536f
+                );
+
+                (node_id, node)
+            }
+            ScryptoRENode::KeyValueStore => {
+                let node_id = self.allocate_node_id(RENodeType::KeyValueStore)?;
+                let node = RENode::KeyValueStore(KeyValueStore::new());
+                (node_id, node)
             }
         };
 
