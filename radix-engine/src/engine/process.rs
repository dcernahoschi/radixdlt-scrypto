use colored::*;

use sbor::*;
use scrypto::args;
use scrypto::buffer::*;
use scrypto::core::{SNodeRef, ScryptoActor};
use scrypto::engine::api::*;
use scrypto::engine::types::*;
use scrypto::rust::borrow::ToOwned;
use scrypto::rust::collections::*;
use scrypto::rust::fmt;
use scrypto::rust::format;
use scrypto::rust::string::String;
use scrypto::rust::string::ToString;
use scrypto::rust::vec;
use scrypto::rust::vec::Vec;
use scrypto::values::*;
use wasmi::*;

use crate::engine::process::LazyMapState::{Committed, Uncommitted};
use crate::engine::*;
use crate::errors::*;
use crate::ledger::*;
use crate::model::*;

macro_rules! re_trace {
    ($proc:expr, $($args: expr),+) => {
        if $proc.trace {
            $proc.log(Level::Trace, format!($($args),+));
        }
    };
}

macro_rules! re_debug {
    ($proc:expr, $($args: expr),+) => {
        if $proc.trace {
            $proc.log(Level::Debug, format!($($args),+));
        }
    };
}

macro_rules! re_info {
    ($proc:expr, $($args: expr),+) => {
        if $proc.trace {
            $proc.log(Level::Info, format!($($args),+));
        }
    };
}

macro_rules! re_warn {
    ($proc:expr, $($args: expr),+) => {
        if $proc.trace {
            $proc.log(Level::Warn, format!($($args),+));
        }
    };
}

pub trait SystemApi {
    fn get_non_fungible(
        &mut self,
        non_fungible_address: &NonFungibleAddress,
    ) -> Option<&NonFungible>;

    fn set_non_fungible(
        &mut self,
        non_fungible_address: NonFungibleAddress,
        non_fungible: Option<NonFungible>,
    );

    fn borrow_global_mut_resource_manager(
        &mut self,
        resource_address: ResourceAddress,
    ) -> Result<ResourceManager, RuntimeError>;

    fn return_borrowed_global_resource_manager(
        &mut self,
        resource_address: ResourceAddress,
        resource_manager: ResourceManager,
    );

    fn create_bucket(&mut self, container: ResourceContainer) -> Result<BucketId, RuntimeError>;

    fn take_bucket(&mut self, bucket_id: BucketId) -> Result<Bucket, RuntimeError>;

    fn create_proof(&mut self, proof: Proof) -> Result<ProofId, RuntimeError>;

    fn create_resource(&mut self, resource_manager: ResourceManager) -> ResourceAddress;
}

pub enum SNodeState {
    Scrypto(ScryptoActorInfo, Option<Component>),
    ResourceStatic,
    ResourceRef(ResourceAddress, ResourceManager),
    BucketRef(BucketId, Bucket),
    Bucket(Bucket),
    VaultRef(VaultId),
}

/// Represents an interpreter instance.
pub struct Interpreter {
    actor: ScryptoActorInfo,
    function: String,
    args: Vec<ScryptoValue>,
    module: ModuleRef,
    memory: MemoryRef,
}

/// Qualitative states for a WASM process
#[derive(Debug)]
enum InterpreterState<'a> {
    Blueprint,
    Component {
        component_address: ComponentAddress,
        component: &'a mut Component,
        initial_loaded_object_refs: ComponentObjectRefs,
        additional_object_refs: ComponentObjectRefs,
    },
}

/// Top level state machine for a process. Empty currently only
/// refers to the initial process since it doesn't run on a wasm interpreter (yet)
#[allow(dead_code)]
struct WasmProcess<'a> {
    /// The call depth
    depth: usize,
    trace: bool,
    vm: Interpreter,
    interpreter_state: InterpreterState<'a>,
    process_owned_objects: ComponentObjects,
}

impl<'a> WasmProcess<'a> {
    fn check_resource(&self) -> bool {
        let mut success = true;

        for (vault_id, vault) in &self.process_owned_objects.vaults {
            re_warn!(self, "Dangling vault: {:?}, {:?}", vault_id, vault);
            success = false;
        }
        for (lazy_map_id, lazy_map) in &self.process_owned_objects.lazy_maps {
            re_warn!(self, "Dangling lazy map: {:?}, {:?}", lazy_map_id, lazy_map);
            success = false;
        }

        return success;
    }

    /// Logs a message to the console.
    #[allow(unused_variables)]
    pub fn log(&self, level: Level, msg: String) {
        let (l, m) = match level {
            Level::Error => ("ERROR".red(), msg.red()),
            Level::Warn => ("WARN".yellow(), msg.yellow()),
            Level::Info => ("INFO".green(), msg.green()),
            Level::Debug => ("DEBUG".cyan(), msg.cyan()),
            Level::Trace => ("TRACE".normal(), msg.normal()),
        };

        #[cfg(not(feature = "alloc"))]
        println!("{}[{:5}] {}", "  ".repeat(self.depth), l, m);
    }
}

///TODO: Remove
#[derive(Debug)]
enum LazyMapState {
    Uncommitted { root: LazyMapId },
    Committed { component_address: ComponentAddress },
}

impl<'s, S: SubstateStore> Track<'s, S> {
    fn insert_objects_into_component(
        &mut self,
        new_objects: ComponentObjects,
        component_address: ComponentAddress,
    ) {
        for (vault_id, vault) in new_objects.vaults {
            self.put_vault(component_address, vault_id, vault);
        }
        for (lazy_map_id, unclaimed) in new_objects.lazy_maps {
            for (k, v) in unclaimed.lazy_map {
                self.put_lazy_map_entry(component_address, lazy_map_id, k, v);
            }
            for (child_lazy_map_id, child_lazy_map) in unclaimed.descendent_lazy_maps {
                for (k, v) in child_lazy_map {
                    self.put_lazy_map_entry(component_address, child_lazy_map_id, k, v);
                }
            }
            for (vault_id, vault) in unclaimed.descendent_vaults {
                self.put_vault(component_address, vault_id, vault);
            }
        }
    }
}

#[derive(Debug, Copy, Clone, PartialEq, Eq)]
pub enum MoveMethod {
    AsReturn,
    AsArgument,
}

/// A process keeps track of resource movements and code execution.
pub struct Process<'r, 'l, L: SubstateStore> {
    /// The call depth
    depth: usize,
    /// Whether to show trace messages
    trace: bool,
    /// Transactional state updates
    track: &'r mut Track<'l, L>,

    /// Buckets owned by this process
    buckets: HashMap<BucketId, Bucket>,
    /// Bucket proofs
    proofs: HashMap<ProofId, Proof>,
    /// Proofs collected from previous returns or self. Also used for system authorization.
    auth_zone: Vec<Proof>,
    /// The caller's auth zone
    caller_auth_zone: &'r [Proof],

    /// State for the given wasm process, empty only on the root process
    /// (root process cannot create components nor is a component itself)
    wasm_process_state: Option<WasmProcess<'r>>,

    /// ID allocator for buckets and proofs created within transaction.
    id_allocator: Option<IdAllocator>,
    /// Resources collected from previous returns or self.
    worktop: Worktop,
}

impl<'r, 'l, L: SubstateStore> Process<'r, 'l, L> {
    /// Create a new process, which is not started.
    pub fn new(
        depth: usize,
        trace: bool,
        track: &'r mut Track<'l, L>,
        id_allocator: Option<IdAllocator>,
    ) -> Self {
        Self {
            depth,
            trace,
            track,
            buckets: HashMap::new(),
            proofs: HashMap::new(),
            wasm_process_state: None,
            id_allocator,
            worktop: Worktop::new(),
            auth_zone: Vec::new(),
            caller_auth_zone: &[],
        }
    }

    fn new_bucket_id(&mut self) -> Result<BucketId, RuntimeError> {
        if let Some(id_allocator) = &mut self.id_allocator {
            id_allocator
                .new_bucket_id()
                .map_err(RuntimeError::IdAllocatorError)
        } else {
            Ok(self.track.new_bucket_id())
        }
    }

    fn new_proof_id(&mut self) -> Result<ProofId, RuntimeError> {
        if let Some(id_allocator) = &mut self.id_allocator {
            id_allocator
                .new_proof_id()
                .map_err(RuntimeError::IdAllocatorError)
        } else {
            Ok(self.track.new_proof_id())
        }
    }

    // (Transaction ONLY) Takes resource by amount from worktop and returns a bucket.
    pub fn take_from_worktop(
        &mut self,
        amount: Decimal,
        resource_address: ResourceAddress,
    ) -> Result<BucketId, RuntimeError> {
        re_debug!(
            self,
            "(Transaction) Taking from worktop: {}, {}",
            amount,
            resource_address
        );
        let new_bucket_id = self.new_bucket_id()?;
        let new_bucket = match self
            .worktop
            .take(amount, resource_address)
            .map_err(RuntimeError::WorktopError)?
        {
            Some(bucket) => bucket,
            None => self.new_empty_bucket(resource_address)?,
        };
        self.buckets.insert(new_bucket_id, new_bucket);
        Ok(new_bucket_id)
    }

    // (Transaction ONLY) Takes resource by non-fungible IDs from worktop and returns a bucket.
    pub fn take_non_fungibles_from_worktop(
        &mut self,
        ids: &BTreeSet<NonFungibleId>,
        resource_address: ResourceAddress,
    ) -> Result<BucketId, RuntimeError> {
        re_debug!(
            self,
            "(Transaction) Taking from worktop: {:?}, {}",
            ids,
            resource_address
        );
        let new_bucket_id = self.new_bucket_id()?;
        let new_bucket = match self
            .worktop
            .take_non_fungibles(ids, resource_address)
            .map_err(RuntimeError::WorktopError)?
        {
            Some(bucket) => bucket,
            None => self.new_empty_bucket(resource_address)?,
        };
        self.buckets.insert(new_bucket_id, new_bucket);
        Ok(new_bucket_id)
    }

    // (Transaction ONLY) Takes resource by resource address from worktop and returns a bucket.
    pub fn take_all_from_worktop(
        &mut self,
        resource_address: ResourceAddress,
    ) -> Result<BucketId, RuntimeError> {
        re_debug!(
            self,
            "(Transaction) Taking from worktop: ALL, {}",
            resource_address
        );
        let new_bucket_id = self.new_bucket_id()?;
        let new_bucket = match self
            .worktop
            .take_all(resource_address)
            .map_err(RuntimeError::WorktopError)?
        {
            Some(bucket) => bucket,
            None => self.new_empty_bucket(resource_address)?,
        };
        self.buckets.insert(new_bucket_id, new_bucket);
        Ok(new_bucket_id)
    }

    fn new_empty_bucket(
        &mut self,
        resource_address: ResourceAddress,
    ) -> Result<Bucket, RuntimeError> {
        let resource_manager = self
            .track
            .get_resource_manager(&resource_address)
            .ok_or(RuntimeError::ResourceManagerNotFound(resource_address))?;
        Ok(Bucket::new(ResourceContainer::new_empty(
            resource_address,
            resource_manager.resource_type(),
        )))
    }

    // (Transaction ONLY) Returns resource back to worktop.
    pub fn return_to_worktop(&mut self, bucket_id: BucketId) -> Result<ScryptoValue, RuntimeError> {
        re_debug!(
            self,
            "(Transaction) Returning to worktop: bucket_id = {}",
            bucket_id
        );

        let bucket = self
            .buckets
            .remove(&bucket_id)
            .ok_or(RuntimeError::BucketNotFound(bucket_id))?;
        self.worktop
            .put(bucket)
            .map_err(RuntimeError::WorktopError)?;
        Ok(ScryptoValue::from_value(&()))
    }

    // (Transaction ONLY) Assert worktop contains at least this amount.
    pub fn assert_worktop_contains(
        &mut self,
        resource_address: ResourceAddress,
    ) -> Result<ScryptoValue, RuntimeError> {
        if self.worktop.total_amount(resource_address).is_zero() {
            Err(RuntimeError::AssertionFailed)
        } else {
            Ok(ScryptoValue::from_value(&()))
        }
    }

    // (Transaction ONLY) Assert worktop contains at least this amount.
    pub fn assert_worktop_contains_by_amount(
        &mut self,
        amount: Decimal,
        resource_address: ResourceAddress,
    ) -> Result<ScryptoValue, RuntimeError> {
        if self.worktop.total_amount(resource_address) < amount {
            Err(RuntimeError::AssertionFailed)
        } else {
            Ok(ScryptoValue::from_value(&()))
        }
    }

    // (Transaction ONLY) Assert worktop contains at least this amount.
    pub fn assert_worktop_contains_by_ids(
        &mut self,
        ids: &BTreeSet<NonFungibleId>,
        resource_address: ResourceAddress,
    ) -> Result<ScryptoValue, RuntimeError> {
        if !self
            .worktop
            .total_ids(resource_address)
            .map_err(RuntimeError::WorktopError)?
            .is_superset(ids)
        {
            Err(RuntimeError::AssertionFailed)
        } else {
            Ok(ScryptoValue::from_value(&()))
        }
    }

    // Takes a proof from the auth zone.
    pub fn pop_from_auth_zone(&mut self) -> Result<ProofId, RuntimeError> {
        re_debug!(self, "Popping from auth zone");
        if self.auth_zone.is_empty() {
            return Err(RuntimeError::EmptyAuthZone);
        }

        let new_proof_id = self.new_proof_id()?;
        let proof = self.auth_zone.remove(self.auth_zone.len() - 1);
        self.proofs.insert(new_proof_id, proof);
        Ok(new_proof_id)
    }

    // Puts a proof onto the auth zone.
    pub fn push_to_auth_zone(&mut self, proof_id: ProofId) -> Result<(), RuntimeError> {
        re_debug!(self, "Pushing onto auth zone: proof_id = {}", proof_id);

        let proof = self
            .proofs
            .remove(&proof_id)
            .ok_or(RuntimeError::ProofNotFound(proof_id))?;

        if proof.is_restricted() {
            return Err(RuntimeError::CantMoveRestrictedProof(proof_id));
        }

        self.auth_zone.push(proof);
        Ok(())
    }

    // Creates a bucket proof.
    pub fn txn_create_bucket_proof(
        &mut self,
        bucket_id: BucketId,
    ) -> Result<ProofId, RuntimeError> {
        re_debug!(self, "Creating proof: bucket_id = {}", bucket_id);
        let rtn = self.call(
            SNodeRef::BucketRef(bucket_id),
            "create_bucket_proof".to_string(),
            args![],
        )?;
        let proof = self.proofs.remove(&rtn.proof_ids[0]).unwrap();
        let proof_id = self.new_proof_id()?;
        self.proofs.insert(proof_id, proof);
        Ok(proof_id)
    }

    // Creates a vault proof.
    pub fn create_vault_proof(&mut self, vault_id: VaultId) -> Result<ProofId, RuntimeError> {
        re_debug!(self, "Creating vault proof: vault_id = {:?}", vault_id);

        let new_proof_id = self.new_proof_id()?;
        let vault = self.get_local_vault(&vault_id)?;
        let new_proof = vault
            .create_proof(ResourceContainerId::Vault(vault_id))
            .map_err(RuntimeError::ProofError)?;
        self.proofs.insert(new_proof_id, new_proof);

        Ok(new_proof_id)
    }

    pub fn create_vault_proof_by_amount(
        &mut self,
        vault_id: VaultId,
        amount: Decimal,
    ) -> Result<ProofId, RuntimeError> {
        re_debug!(self, "Creating vault proof: vault_id = {:?}", vault_id);

        let new_proof_id = self.new_proof_id()?;
        let vault = self.get_local_vault(&vault_id)?;
        let new_proof = vault
            .create_proof_by_amount(amount, ResourceContainerId::Vault(vault_id))
            .map_err(RuntimeError::ProofError)?;
        self.proofs.insert(new_proof_id, new_proof);

        Ok(new_proof_id)
    }

    pub fn create_vault_proof_by_ids(
        &mut self,
        vault_id: VaultId,
        ids: &BTreeSet<NonFungibleId>,
    ) -> Result<ProofId, RuntimeError> {
        re_debug!(self, "Creating vault proof: vault_id = {:?}", vault_id);

        let new_proof_id = self.new_proof_id()?;
        let vault = self.get_local_vault(&vault_id)?;
        let new_proof = vault
            .create_proof_by_ids(ids, ResourceContainerId::Vault(vault_id))
            .map_err(RuntimeError::ProofError)?;
        self.proofs.insert(new_proof_id, new_proof);

        Ok(new_proof_id)
    }

    // Creates a auth zone proof for all of the specified resource.
    pub fn create_auth_zone_proof(
        &mut self,
        resource_address: ResourceAddress,
    ) -> Result<ProofId, RuntimeError> {
        re_debug!(self, "Creating auth zone proof: ALL, {}", resource_address);

        let resource_manager = self
            .track
            .get_resource_manager(&resource_address)
            .ok_or(RuntimeError::ResourceManagerNotFound(resource_address))?;
        let resource_type = resource_manager.resource_type();

        let new_proof_id = self.new_proof_id()?;
        let new_proof = Proof::compose(&self.auth_zone, resource_address, resource_type)
            .map_err(RuntimeError::ProofError)?;
        self.proofs.insert(new_proof_id, new_proof);

        Ok(new_proof_id)
    }

    pub fn create_auth_zone_proof_by_amount(
        &mut self,
        amount: Decimal,
        resource_address: ResourceAddress,
    ) -> Result<ProofId, RuntimeError> {
        re_debug!(self, "Creating proof: {}, {}", amount, resource_address);

        let resource_manager = self
            .track
            .get_resource_manager(&resource_address)
            .ok_or(RuntimeError::ResourceManagerNotFound(resource_address))?;
        let resource_type = resource_manager.resource_type();

        let new_proof_id = self.new_proof_id()?;
        let new_proof =
            Proof::compose_by_amount(&self.auth_zone, amount, resource_address, resource_type)
                .map_err(RuntimeError::ProofError)?;
        self.proofs.insert(new_proof_id, new_proof);

        Ok(new_proof_id)
    }

    pub fn create_auth_zone_proof_by_ids(
        &mut self,
        ids: &BTreeSet<NonFungibleId>,
        resource_address: ResourceAddress,
    ) -> Result<ProofId, RuntimeError> {
        re_debug!(self, "Creating proof: {:?}, {}", ids, resource_address);

        let resource_manager = self
            .track
            .get_resource_manager(&resource_address)
            .ok_or(RuntimeError::ResourceManagerNotFound(resource_address))?;
        let resource_type = resource_manager.resource_type();

        let new_proof_id = self.new_proof_id()?;
        let new_proof =
            Proof::compose_by_ids(&self.auth_zone, ids, resource_address, resource_type)
                .map_err(RuntimeError::ProofError)?;
        self.proofs.insert(new_proof_id, new_proof);

        Ok(new_proof_id)
    }

    // Clone a proof.
    pub fn clone_proof(&mut self, proof_id: ProofId) -> Result<ProofId, RuntimeError> {
        re_debug!(self, "Cloning proof: proof_id = {}", proof_id);

        let new_proof_id = self.new_proof_id()?;
        let proof = self
            .proofs
            .get(&proof_id)
            .ok_or(RuntimeError::ProofNotFound(proof_id))?;
        let new_proof = proof.clone();
        self.proofs.insert(new_proof_id, new_proof);

        Ok(new_proof_id)
    }

    // Drop a proof.
    pub fn drop_proof(&mut self, proof_id: ProofId) -> Result<(), RuntimeError> {
        re_debug!(self, "Dropping proof: proof_id = {}", proof_id);

        let proof = self
            .proofs
            .remove(&proof_id)
            .ok_or(RuntimeError::ProofNotFound(proof_id))?;

        proof.drop();

        Ok(())
    }

    pub fn drop_all_named_proofs(&mut self) -> Result<(), RuntimeError> {
        let proof_ids: Vec<ProofId> = self.proofs.keys().cloned().collect();
        for proof_id in proof_ids {
            self.drop_proof(proof_id)?;
        }
        Ok(())
    }

    pub fn drop_all_auth_zone_proofs(&mut self) -> Result<(), RuntimeError> {
        loop {
            if let Some(proof) = self.auth_zone.pop() {
                proof.drop();
            } else {
                break;
            }
        }
        Ok(())
    }

    /// Drops all proofs owned by this process.
    pub fn drop_all_proofs(&mut self) -> Result<(), RuntimeError> {
        self.drop_all_named_proofs()?;
        self.drop_all_auth_zone_proofs()
    }

    /// (Transaction ONLY) Calls a method.
    pub fn call_method_with_all_resources(
        &mut self,
        component_address: ComponentAddress,
        method: &str,
    ) -> Result<ScryptoValue, RuntimeError> {
        re_debug!(
            self,
            "(Transaction) Calling method with all resources started"
        );

        // 1. Drop all proofs to unlock the buckets
        self.drop_all_proofs()?;

        // 2. Move collected resource to temp buckets
        for id in self.worktop.resource_addresses() {
            if let Some(bucket) = self
                .worktop
                .take_all(id)
                .map_err(RuntimeError::WorktopError)?
            {
                /*
                This is the only place that we don't follow the convention for bucket/proof ID generation.

                The reason is that the number of buckets to be created can't be determined statically, which
                makes it hard to verify transaction if we use the transaction ID allocator.
                */
                let bucket_id = self.track.new_bucket_id();
                self.buckets.insert(bucket_id, bucket);
            }
        }

        // 3. Call the method with all buckets
        let to_deposit: Vec<scrypto::resource::Bucket> = self
            .buckets
            .keys()
            .cloned()
            .map(|bucket_id| scrypto::resource::Bucket(bucket_id))
            .collect();

        let result = self.call(
            SNodeRef::Scrypto(ScryptoActor::Component(component_address)),
            method.to_owned(),
            vec![ScryptoValue::from_value(&to_deposit)],
        );

        re_debug!(
            self,
            "(Transaction) Calling method with all resources ended"
        );
        result
    }

    pub fn publish_package(&mut self, code: Vec<u8>) -> Result<PackageAddress, RuntimeError> {
        re_debug!(self, "Publishing a package");

        let package = Package::new(code).map_err(RuntimeError::WasmValidationError)?;
        let package_address = self.track.create_package(package);
        Ok(package_address)
    }

    /// (SYSTEM ONLY)  Creates a proof which references a virtual bucket
    pub fn create_virtual_proof(
        &mut self,
        bucket_id: BucketId,
        proof_id: ProofId,
        mut bucket: Bucket,
    ) -> Result<(), RuntimeError> {
        let proof = bucket
            .create_proof(bucket_id)
            .map_err(RuntimeError::ProofError)?;
        self.proofs.insert(proof_id, proof);
        Ok(())
    }

    /// Runs the given export within this process.
    pub fn run(
        &mut self,
        snode: &'r mut SNodeState,
        function: String,
        args: Vec<ScryptoValue>,
    ) -> Result<
        (
            ScryptoValue,
            HashMap<BucketId, Bucket>,
            HashMap<ProofId, Proof>,
        ),
        RuntimeError,
    > {
        #[cfg(not(feature = "alloc"))]
        let now = std::time::Instant::now();
        re_info!(self, "Run started: function = {:?}", function);

        // Execution
        let output = match snode {
            SNodeState::Scrypto(actor, component_state) => {
                let package = self.track.get_package(actor.package_address()).ok_or(
                    RuntimeError::PackageNotFound(actor.package_address().clone()),
                )?;

                if !package.contains_blueprint(actor.blueprint_name()) {
                    return Err(RuntimeError::BlueprintNotFound(
                        actor.package_address().clone(),
                        actor.blueprint_name().to_string(),
                    ));
                }

                let (module, memory) = package.load_module().unwrap();

                let (interpreter_state, args) = if let Some(component) = component_state {
                    let component_address = actor.component_address().unwrap().clone();
                    let data = ScryptoValue::from_slice(component.state()).unwrap();
                    let initial_loaded_object_refs = ComponentObjectRefs {
                        vault_ids: data.vault_ids.into_iter().collect(),
                        lazy_map_ids: data.lazy_map_ids.into_iter().collect(),
                    };
                    let istate = InterpreterState::Component {
                        component_address,
                        component,
                        initial_loaded_object_refs,
                        additional_object_refs: ComponentObjectRefs::new(),
                    };
                    let mut args_with_self = vec![ScryptoValue::from_value(&component_address)];
                    args_with_self.extend(args);

                    (istate, args_with_self)
                } else {
                    (InterpreterState::Blueprint, args)
                };

                self.wasm_process_state = Some(WasmProcess {
                    depth: self.depth,
                    trace: self.trace,
                    vm: Interpreter {
                        function,
                        args,
                        actor: actor.clone(),
                        module: module.clone(),
                        memory,
                    },
                    interpreter_state,
                    process_owned_objects: ComponentObjects::new(),
                });

                // Execution
                let result = module.invoke_export(actor.export_name(), &[], self);

                // Return value
                re_debug!(self, "Invoke result: {:?}", result);
                let rtn = result
                    .map_err(|e| {
                        match e.into_host_error() {
                            // Pass-through runtime errors
                            Some(host_error) => *host_error.downcast::<RuntimeError>().unwrap(),
                            None => RuntimeError::InvokeError,
                        }
                    })?
                    .ok_or(RuntimeError::NoReturnData)?;
                match rtn {
                    RuntimeValue::I32(ptr) => self.read_return_value(ptr as u32),
                    _ => Err(RuntimeError::InvalidReturnType),
                }
            }
            SNodeState::ResourceStatic => {
                ResourceManager::static_main(function.as_str(), args, self)
                    .map_err(RuntimeError::ResourceManagerError)
            }
            SNodeState::ResourceRef(resource_address, resource_manager) => {
                let return_value = resource_manager
                    .main(*resource_address, function.as_str(), args, self)
                    .map_err(RuntimeError::ResourceManagerError)?;

                Ok(return_value)
            }
            SNodeState::BucketRef(bucket_id, bucket) => bucket
                .main(*bucket_id, function.as_str(), args, self)
                .map_err(RuntimeError::BucketError),

            _ => Err(RuntimeError::IllegalSystemCall),
        }?;

        self.process_return_data(&output)?;

        // figure out what buckets and resources to return
        let moving_buckets = self.send_buckets(&output.bucket_ids)?;
        let moving_proofs = self.send_proofs(&output.proof_ids, MoveMethod::AsReturn)?;

        // drop proofs and check resource leak
        self.drop_all_proofs()?;
        self.check_resource()?;

        #[cfg(not(feature = "alloc"))]
        re_info!(
            self,
            "Run ended: time elapsed = {} ms",
            now.elapsed().as_millis()
        );
        #[cfg(feature = "alloc")]
        re_info!(self, "Run ended");

        Ok((output, moving_buckets, moving_proofs))
    }

    /// Calls a function/method.
    pub fn call(
        &mut self,
        snode_ref: SNodeRef,
        function: String,
        args: Vec<ScryptoValue>,
    ) -> Result<ScryptoValue, RuntimeError> {
        // Authorization and state load
        let (mut snode, method_auths) = match &snode_ref {
            SNodeRef::Scrypto(actor) => {
                match actor {
                    ScryptoActor::Blueprint(package_address, blueprint_name) => {
                        let export_name = format!("{}_main", blueprint_name);
                        Ok((
                            SNodeState::Scrypto(
                                ScryptoActorInfo::blueprint(
                                    package_address.clone(),
                                    blueprint_name.clone(),
                                    export_name.clone(),
                                ),
                                None,
                            ),
                            vec![],
                        ))
                    }
                    ScryptoActor::Component(component_address) => {
                        let component = self
                            .track
                            .borrow_global_mut_component(component_address.clone())?;
                        let package_address = component.package_address();
                        let blueprint_name = component.blueprint_name().to_string();
                        let export_name = format!("{}_main", blueprint_name);

                        let package = self
                            .track
                            .get_package(&package_address)
                            .ok_or(RuntimeError::PackageNotFound(package_address))?;
                        // TODO: Remove clone
                        let schema = package
                            .load_blueprint_schema(&blueprint_name)
                            .unwrap()
                            .clone();

                        let (_, method_auths) = component.method_authorization(&schema, &function);
                        Ok((
                            SNodeState::Scrypto(
                                ScryptoActorInfo::component(
                                    package_address,
                                    blueprint_name,
                                    export_name,
                                    component_address.clone(),
                                ),
                                Some(component),
                            ),
                            method_auths,
                        ))
                    }
                }
            }
            SNodeRef::ResourceStatic => Ok((SNodeState::ResourceStatic, vec![])),
            SNodeRef::ResourceRef(resource_address) => {
                let resource_manager: ResourceManager = self
                    .track
                    .borrow_global_mut_resource_manager(resource_address.clone())?;
                let method_auth = resource_manager.get_auth(&function, &args).clone();
                Ok((
                    SNodeState::ResourceRef(resource_address.clone(), resource_manager),
                    vec![method_auth],
                ))
            }
            SNodeRef::Bucket(bucket_id) => {
                let bucket = self
                    .buckets
                    .remove(&bucket_id)
                    .ok_or(RuntimeError::BucketNotFound(bucket_id.clone()))?;
                let resource_address = bucket.resource_address();
                let method_auth = self
                    .track
                    .get_resource_manager(&resource_address)
                    .unwrap()
                    .get_auth(&function, &args);
                Ok((SNodeState::Bucket(bucket), vec![method_auth.clone()]))
            }
            SNodeRef::BucketRef(bucket_id) => {
                let bucket = self
                    .buckets
                    .remove(&bucket_id)
                    .ok_or(RuntimeError::BucketNotFound(bucket_id.clone()))?;
                let resource_address = bucket.resource_address();
                let method_auth = self
                    .track
                    .get_resource_manager(&resource_address)
                    .unwrap()
                    .get_auth(&function, &args);
                Ok((
                    SNodeState::BucketRef(bucket_id.clone(), bucket),
                    vec![method_auth.clone()],
                ))
            }
            SNodeRef::VaultRef(vault_id) => {
                let resource_address = self.get_local_vault(&vault_id)?.resource_address();
                let method_auth = self
                    .track
                    .get_resource_manager(&resource_address)
                    .unwrap()
                    .get_auth(&function, &args);
                Ok((
                    SNodeState::VaultRef(vault_id.clone()),
                    vec![method_auth.clone()],
                ))
            }
        }?;

        // Authorization check
        if !method_auths.is_empty() {
            let proofs_vector = match &snode {
                // Same process auth check
<<<<<<< HEAD
                SNodeState::ResourceRef(_,_) | SNodeState::VaultRef(_) | SNodeState::BucketRef(_, _) | SNodeState::Bucket(_) => {
=======
                SNodeState::ResourceRef(_, _) | SNodeState::VaultRef(_) | SNodeState::BucketRef(_, _) | SNodeState::Bucket(_) => {
>>>>>>> refactor-resource-auth
                    vec![self.caller_auth_zone, &self.auth_zone]
                }
                // Extern call auth check
                _ => vec![self.auth_zone.as_slice()],
            };

            for method_auth in method_auths {
                method_auth
                    .check(&proofs_vector)
                    .map_err(|e| RuntimeError::AuthorizationError(function.clone(), e))?;
            }
        }

        // Execution

        // Figure out what buckets and proofs to move from this process
        let mut moving_buckets = HashMap::new();
        let mut moving_proofs = HashMap::new();
        for arg in &args {
            self.process_call_data(arg)?;
            moving_buckets.extend(self.send_buckets(&arg.bucket_ids)?);
            moving_proofs.extend(self.send_proofs(&arg.proof_ids, MoveMethod::AsArgument)?);
        }

        let result = match snode {
            SNodeState::VaultRef(vault_id) => {
                let vault = self.get_local_vault(&vault_id)?;
                let maybe_bucket = vault
                    .main(function.as_str(), args)
                    .map_err(RuntimeError::VaultError)?;
                if let Some(bucket) = maybe_bucket {
                    let bucket_id = self.new_bucket_id()?;
                    self.buckets.insert(bucket_id, bucket);
                    Ok(ScryptoValue::from_value(&scrypto::resource::Bucket(
                        bucket_id,
                    )))
                } else {
                    Ok(ScryptoValue::from_value(&()))
                }
            }
            SNodeState::Bucket(bucket) => match function.as_str() {
                "burn" => bucket.drop(self).map_err(RuntimeError::BucketError),
                _ => Err(RuntimeError::IllegalSystemCall),
            },
            _ => {
                // start a new process
                let mut process = Process::new(self.depth + 1, self.trace, self.track, None);
                process.caller_auth_zone = &self.auth_zone;

                // move buckets and proofs to the new process.
                process.receive_buckets(moving_buckets)?;
                process.receive_proofs(moving_proofs);

                // invoke the main function
                let (result, moving_buckets, moving_proofs) =
                    process.run(&mut snode, function, args)?;

                // move buckets and proofs to this process.
                self.receive_buckets(moving_buckets)?;
                self.receive_proofs(moving_proofs);

                // Return borrowed snodes
                match snode {
                    SNodeState::Scrypto(actor, component_state) => {
                        if let Some(component_address) = actor.component_address() {
                            self.track.return_borrowed_global_component(
                                component_address,
                                component_state.unwrap(),
                            );
                        }
                    }
                    SNodeState::ResourceRef(resource_address, resource_manager) => {
                        self.track.return_borrowed_global_resource_manager(
                            resource_address,
                            resource_manager,
                        );
                    }
                    SNodeState::BucketRef(bucket_id, bucket) => {
                        self.buckets.insert(bucket_id, bucket);
                    }
                    _ => {}
                }

                Ok(result)
            }
        }?;

        Ok(result)
    }

    /// Calls a function.
    pub fn txn_call_function(
        &mut self,
        package_address: PackageAddress,
        blueprint_name: &str,
        function: &str,
        args: Vec<ScryptoValue>,
    ) -> Result<ScryptoValue, RuntimeError> {
        re_debug!(self, "Call function started");
        let snode_ref = SNodeRef::Scrypto(ScryptoActor::Blueprint(
            package_address,
            blueprint_name.to_string(),
        ));
        let result = self.call(snode_ref, function.to_string(), args)?;

        // Auto move into auth_zone
        for proof_id in &result.proof_ids {
            let proof = self.proofs.remove(proof_id).unwrap();
            self.auth_zone.push(proof);
        }

        re_debug!(self, "Call function ended");
        Ok(result)
    }

    /// Calls a method.
    pub fn txn_call_method(
        &mut self,
        component_address: ComponentAddress,
        method: &str,
        args: Vec<ScryptoValue>,
    ) -> Result<ScryptoValue, RuntimeError> {
        re_debug!(self, "Call method started");
        let snode_ref = SNodeRef::Scrypto(ScryptoActor::Component(component_address));
        let result = self.call(snode_ref, method.to_string(), args)?;

        // Auto move into auth_zone
        for proof_id in &result.proof_ids {
            let proof = self.proofs.remove(proof_id).unwrap();
            self.auth_zone.push(proof);
        }

        re_debug!(self, "Call method ended");
        Ok(result)
    }

    /// Calls the ABI generator of a blueprint.
    // TODO: Remove
    pub fn call_abi(
        &mut self,
        package_address: PackageAddress,
        blueprint_name: &str,
    ) -> Result<ScryptoValue, RuntimeError> {
        re_debug!(self, "Call abi started");

        let mut snode = SNodeState::Scrypto(
            ScryptoActorInfo::blueprint(
                package_address,
                blueprint_name.to_string(),
                format!("{}_abi", blueprint_name),
            ),
            None,
        );

        let mut process = Process::new(self.depth + 1, self.trace, self.track, None);
        let result = process
            .run(&mut snode, String::new(), Vec::new())
            .map(|(r, _, _)| r);

        re_debug!(self, "Call abi ended");
        result
    }

    /// Checks resource leak.
    pub fn check_resource(&self) -> Result<(), RuntimeError> {
        re_debug!(self, "Resource check started");
        let mut success = true;

        for (bucket_id, bucket) in &self.buckets {
            re_warn!(self, "Dangling bucket: {}, {:?}", bucket_id, bucket);
            success = false;
        }
        if !self.worktop.is_empty() {
            re_warn!(self, "Resource worktop is not empty");
            success = false;
        }
        if let Some(wasm_process) = &self.wasm_process_state {
            if !wasm_process.check_resource() {
                success = false;
            }
        }

        re_debug!(self, "Resource check ended");
        if success {
            Ok(())
        } else {
            Err(RuntimeError::ResourceCheckFailure)
        }
    }

    /// Logs a message to the console.
    #[allow(unused_variables)]
    pub fn log(&self, level: Level, msg: String) {
        let (l, m) = match level {
            Level::Error => ("ERROR".red(), msg.red()),
            Level::Warn => ("WARN".yellow(), msg.yellow()),
            Level::Info => ("INFO".green(), msg.green()),
            Level::Debug => ("DEBUG".cyan(), msg.cyan()),
            Level::Trace => ("TRACE".normal(), msg.normal()),
        };

        #[cfg(not(feature = "alloc"))]
        println!("{}[{:5}] {}", "  ".repeat(self.depth), l, m);
    }

    fn process_call_data(&mut self, validated: &ScryptoValue) -> Result<(), RuntimeError> {
        if !validated.lazy_map_ids.is_empty() {
            return Err(RuntimeError::LazyMapNotAllowed);
        }
        if !validated.vault_ids.is_empty() {
            return Err(RuntimeError::VaultNotAllowed);
        }
        Ok(())
    }

    fn process_return_data(&mut self, validated: &ScryptoValue) -> Result<(), RuntimeError> {
        if !validated.lazy_map_ids.is_empty() {
            return Err(RuntimeError::LazyMapNotAllowed);
        }
        if !validated.vault_ids.is_empty() {
            return Err(RuntimeError::VaultNotAllowed);
        }
        Ok(())
    }

    /// Process and parse entry data from any component object (components and maps)
    fn process_entry_data(data: &[u8]) -> Result<ComponentObjectRefs, RuntimeError> {
        let validated =
            ScryptoValue::from_slice(data).map_err(RuntimeError::ParseScryptoValueError)?;
        if !validated.bucket_ids.is_empty() {
            return Err(RuntimeError::BucketNotAllowed);
        }
        if !validated.proof_ids.is_empty() {
            return Err(RuntimeError::ProofNotAllowed);
        }

        let mut lazy_map_ids = HashSet::new();
        for lazy_map_id in validated.lazy_map_ids {
            if lazy_map_ids.contains(&lazy_map_id) {
                return Err(RuntimeError::DuplicateLazyMap(lazy_map_id));
            }
            lazy_map_ids.insert(lazy_map_id);
        }

        let mut vault_ids = HashSet::new();
        for vault_id in validated.vault_ids {
            if vault_ids.contains(&vault_id) {
                return Err(RuntimeError::DuplicateVault(vault_id));
            }
            vault_ids.insert(vault_id);
        }

        // lazy map allowed
        // vaults allowed
        Ok(ComponentObjectRefs {
            lazy_map_ids,
            vault_ids,
        })
    }

    /// Sends buckets to another component/blueprint, either as argument or return
    fn send_buckets(
        &mut self,
        bucket_ids: &[BucketId],
    ) -> Result<HashMap<BucketId, Bucket>, RuntimeError> {
        let mut buckets = HashMap::new();
        for bucket_id in bucket_ids {
            let bucket = self
                .buckets
                .remove(bucket_id)
                .ok_or(RuntimeError::BucketNotFound(*bucket_id))?;
            re_debug!(self, "Moving bucket: {}, {:?}", bucket_id, bucket);
            if bucket.is_locked() {
                return Err(RuntimeError::CantMoveLockedBucket);
            }
            buckets.insert(*bucket_id, bucket);
        }
        Ok(buckets)
    }

    /// Receives buckets from another component/blueprint, either as argument or return
    fn receive_buckets(&mut self, buckets: HashMap<BucketId, Bucket>) -> Result<(), RuntimeError> {
        if self.depth == 0 {
            // buckets are aggregated by worktop
            for (_, bucket) in buckets {
                self.worktop
                    .put(bucket)
                    .map_err(RuntimeError::WorktopError)?;
            }
        } else {
            // for component, received buckets go to the "buckets" areas.
            self.buckets.extend(buckets);
        }

        Ok(())
    }

    /// Sends proofs to another component/blueprint, either as argument or return
    fn send_proofs(
        &mut self,
        proof_ids: &[ProofId],
        method: MoveMethod,
    ) -> Result<HashMap<ProofId, Proof>, RuntimeError> {
        let mut proofs = HashMap::new();
        for proof_id in proof_ids {
            let mut proof = self
                .proofs
                .remove(proof_id)
                .ok_or(RuntimeError::ProofNotFound(*proof_id))?;
            re_debug!(self, "Moving proof: {}, {:?}", proof_id, proof);
            if proof.is_restricted() {
                return Err(RuntimeError::CantMoveRestrictedProof(*proof_id));
            }
            if matches!(method, MoveMethod::AsArgument) {
                proof.change_to_restricted();
            }
            proofs.insert(*proof_id, proof);
        }
        Ok(proofs)
    }

    /// Receives proofs from another component/blueprint, either as argument or return
    fn receive_proofs(&mut self, proofs: HashMap<ProofId, Proof>) {
        self.proofs.extend(proofs)
    }

    /// Send a byte array to wasm instance.
    fn send_bytes(&mut self, bytes: &[u8]) -> Result<i32, RuntimeError> {
        let wasm_process = self.wasm_process_state.as_ref().unwrap();
        let result = wasm_process.vm.module.invoke_export(
            "scrypto_alloc",
            &[RuntimeValue::I32((bytes.len()) as i32)],
            &mut NopExternals,
        );

        if let Ok(Some(RuntimeValue::I32(ptr))) = result {
            if wasm_process.vm.memory.set((ptr + 4) as u32, bytes).is_ok() {
                return Ok(ptr);
            }
        }

        Err(RuntimeError::MemoryAllocError)
    }

    fn read_return_value(&mut self, ptr: u32) -> Result<ScryptoValue, RuntimeError> {
        let wasm_process = self.wasm_process_state.as_ref().unwrap();
        // read length
        let len: u32 = wasm_process
            .vm
            .memory
            .get_value(ptr)
            .map_err(|_| RuntimeError::MemoryAccessError)?;

        let start = ptr.checked_add(4).ok_or(RuntimeError::MemoryAccessError)?;
        let end = start
            .checked_add(len)
            .ok_or(RuntimeError::MemoryAccessError)?;
        let range = start as usize..end as usize;
        let direct = wasm_process.vm.memory.direct_access();
        let buffer = direct.as_ref();

        if end > buffer.len().try_into().unwrap() {
            return Err(RuntimeError::MemoryAccessError);
        }

        ScryptoValue::from_slice(&buffer[range]).map_err(RuntimeError::ParseScryptoValueError)
    }

    /// Handles a system call.
    fn handle<I: Decode + fmt::Debug, O: Encode + fmt::Debug>(
        &mut self,
        args: RuntimeArgs,
        handler: fn(&mut Self, input: I) -> Result<O, RuntimeError>,
    ) -> Result<Option<RuntimeValue>, Trap> {
        let wasm_process = self.wasm_process_state.as_mut().unwrap();
        let op: u32 = args.nth_checked(0)?;
        let input_ptr: u32 = args.nth_checked(1)?;
        let input_len: u32 = args.nth_checked(2)?;
        // SECURITY: bill before allocating memory
        let mut input_bytes = vec![0u8; input_len as usize];
        wasm_process
            .vm
            .memory
            .get_into(input_ptr, &mut input_bytes)
            .map_err(|_| Trap::from(RuntimeError::MemoryAccessError))?;
        let input: I = scrypto_decode(&input_bytes)
            .map_err(|e| Trap::from(RuntimeError::InvalidRequestData(e)))?;
        if input_len <= 1024 {
            re_trace!(self, "{:?}", input);
        } else {
            re_trace!(self, "Large request: op = {:02x}, len = {}", op, input_len);
        }

        let output: O = handler(self, input).map_err(Trap::from)?;
        let output_bytes = scrypto_encode(&output);
        let output_ptr = self.send_bytes(&output_bytes).map_err(Trap::from)?;
        if output_bytes.len() <= 1024 {
            re_trace!(self, "{:?}", output);
        } else {
            re_trace!(
                self,
                "Large response: op = {:02x}, len = {}",
                op,
                output_bytes.len()
            );
        }

        Ok(Some(RuntimeValue::I32(output_ptr)))
    }

    //============================
    // SYSTEM CALL HANDLERS START
    //============================

    fn handle_publish(
        &mut self,
        input: PublishPackageInput,
    ) -> Result<PublishPackageOutput, RuntimeError> {
        let package_address = self.publish_package(input.code)?;
        Ok(PublishPackageOutput { package_address })
    }

    fn handle_create_component(
        &mut self,
        input: CreateComponentInput,
    ) -> Result<CreateComponentOutput, RuntimeError> {
        let wasm_process = self
            .wasm_process_state
            .as_mut()
            .ok_or(RuntimeError::IllegalSystemCall)?;

        let data = Self::process_entry_data(&input.state)?;
        let new_objects = wasm_process.process_owned_objects.take(data)?;
        let package_address = wasm_process.vm.actor.package_address().clone();
        let component = Component::new(
            package_address,
            input.blueprint_name,
            input.authorization,
            input.state,
        );
        let component_address = self.track.create_component(component);
        self.track
            .insert_objects_into_component(new_objects, component_address);

        Ok(CreateComponentOutput { component_address })
    }

    fn handle_get_component_info(
        &mut self,
        input: GetComponentInfoInput,
    ) -> Result<GetComponentInfoOutput, RuntimeError> {
        let component = self
            .track
            .get_component(input.component_address)
            .ok_or(RuntimeError::ComponentNotFound(input.component_address))?;

        Ok(GetComponentInfoOutput {
            package_address: component.package_address(),
            blueprint_name: component.blueprint_name().to_owned(),
        })
    }

    fn handle_get_component_state(
        &mut self,
        _: GetComponentStateInput,
    ) -> Result<GetComponentStateOutput, RuntimeError> {
        let wasm_process = self
            .wasm_process_state
            .as_mut()
            .ok_or(RuntimeError::IllegalSystemCall)?;
        let component_state = match &wasm_process.interpreter_state {
            InterpreterState::Component { component, .. } => Ok(component.state()),
            _ => Err(RuntimeError::IllegalSystemCall),
        }?;
        let state = component_state.to_vec();
        Ok(GetComponentStateOutput { state })
    }

    fn handle_put_component_state(
        &mut self,
        input: PutComponentStateInput,
    ) -> Result<PutComponentStateOutput, RuntimeError> {
        let wasm_process = self
            .wasm_process_state
            .as_mut()
            .ok_or(RuntimeError::IllegalSystemCall)?;
        match &mut wasm_process.interpreter_state {
            InterpreterState::Component {
                ref mut component,
                component_address,
                initial_loaded_object_refs,
                ..
            } => {
                let mut new_set = Self::process_entry_data(&input.state)?;
                new_set.remove(&initial_loaded_object_refs)?;
                let new_objects = wasm_process.process_owned_objects.take(new_set)?;
                self.track
                    .insert_objects_into_component(new_objects, *component_address);

                // TODO: Verify that process_owned_objects is empty

                component.set_state(input.state);
                Ok(())
            }
            _ => Err(RuntimeError::IllegalSystemCall),
        }?;

        Ok(PutComponentStateOutput {})
    }

    fn handle_create_lazy_map(
        &mut self,
        _input: CreateLazyMapInput,
    ) -> Result<CreateLazyMapOutput, RuntimeError> {
        let wasm_process = self
            .wasm_process_state
            .as_mut()
            .ok_or(RuntimeError::IllegalSystemCall)?;
        let lazy_map_id = self.track.new_lazy_map_id();
        wasm_process
            .process_owned_objects
            .lazy_maps
            .insert(lazy_map_id, UnclaimedLazyMap::new());
        Ok(CreateLazyMapOutput { lazy_map_id })
    }

    fn handle_get_lazy_map_entry(
        &mut self,
        input: GetLazyMapEntryInput,
    ) -> Result<GetLazyMapEntryOutput, RuntimeError> {
        let wasm_process = self
            .wasm_process_state
            .as_mut()
            .ok_or(RuntimeError::IllegalSystemCall)?;
        let entry = match wasm_process
            .process_owned_objects
            .get_lazy_map_entry(&input.lazy_map_id, &input.key)
        {
            None => match &mut wasm_process.interpreter_state {
                InterpreterState::Component {
                    initial_loaded_object_refs,
                    additional_object_refs,
                    component_address,
                    ..
                } => {
                    if !initial_loaded_object_refs
                        .lazy_map_ids
                        .contains(&input.lazy_map_id)
                        && !additional_object_refs
                            .lazy_map_ids
                            .contains(&input.lazy_map_id)
                    {
                        return Err(RuntimeError::LazyMapNotFound(input.lazy_map_id));
                    }
                    let value = self.track.get_lazy_map_entry(
                        *component_address,
                        &input.lazy_map_id,
                        &input.key,
                    );
                    if value.is_some() {
                        let map_entry_objects =
                            Self::process_entry_data(&value.as_ref().unwrap()).unwrap();
                        additional_object_refs.extend(map_entry_objects);
                    }

                    Ok(value)
                }
                _ => Err(RuntimeError::LazyMapNotFound(input.lazy_map_id)),
            },
            Some((_, value)) => Ok(value),
        }?;

        Ok(GetLazyMapEntryOutput { value: entry })
    }

    fn handle_put_lazy_map_entry(
        &mut self,
        input: PutLazyMapEntryInput,
    ) -> Result<PutLazyMapEntryOutput, RuntimeError> {
        let wasm_process = self
            .wasm_process_state
            .as_mut()
            .ok_or(RuntimeError::IllegalSystemCall)?;
        let (old_value, lazy_map_state) = match wasm_process
            .process_owned_objects
            .get_lazy_map_entry(&input.lazy_map_id, &input.key)
        {
            None => match &wasm_process.interpreter_state {
                InterpreterState::Component {
                    initial_loaded_object_refs,
                    additional_object_refs,
                    component_address,
                    ..
                } => {
                    if !initial_loaded_object_refs
                        .lazy_map_ids
                        .contains(&input.lazy_map_id)
                        && !additional_object_refs
                            .lazy_map_ids
                            .contains(&input.lazy_map_id)
                    {
                        return Err(RuntimeError::LazyMapNotFound(input.lazy_map_id));
                    }
                    let old_value = self.track.get_lazy_map_entry(
                        *component_address,
                        &input.lazy_map_id,
                        &input.key,
                    );
                    Ok((
                        old_value,
                        Committed {
                            component_address: *component_address,
                        },
                    ))
                }
                _ => Err(RuntimeError::LazyMapNotFound(input.lazy_map_id)),
            },
            Some((root, value)) => Ok((value, Uncommitted { root })),
        }?;
        let mut new_entry_object_refs = Self::process_entry_data(&input.value)?;
        let old_entry_object_refs = match old_value {
            None => ComponentObjectRefs::new(),
            Some(e) => Self::process_entry_data(&e).unwrap(),
        };
        new_entry_object_refs.remove(&old_entry_object_refs)?;

        // Check for cycles
        if let Uncommitted { root } = lazy_map_state {
            if new_entry_object_refs.lazy_map_ids.contains(&root) {
                return Err(RuntimeError::CyclicLazyMap(root));
            }
        }

        let new_objects = wasm_process
            .process_owned_objects
            .take(new_entry_object_refs)?;

        match lazy_map_state {
            Uncommitted { root } => {
                wasm_process.process_owned_objects.insert_lazy_map_entry(
                    &input.lazy_map_id,
                    input.key,
                    input.value,
                );
                wasm_process
                    .process_owned_objects
                    .insert_objects_into_map(new_objects, &root);
            }
            Committed { component_address } => {
                self.track.put_lazy_map_entry(
                    component_address,
                    input.lazy_map_id,
                    input.key,
                    input.value,
                );
                self.track
                    .insert_objects_into_component(new_objects, component_address);
            }
        }

        Ok(PutLazyMapEntryOutput {})
    }

    fn handle_create_vault(
        &mut self,
        input: CreateEmptyVaultInput,
    ) -> Result<CreateEmptyVaultOutput, RuntimeError> {
        let wasm_process = self
            .wasm_process_state
            .as_mut()
            .ok_or(RuntimeError::IllegalSystemCall)?;
        let definition = self
            .track
            .get_resource_manager(&input.resource_address)
            .ok_or(RuntimeError::ResourceManagerNotFound(
                input.resource_address,
            ))?;

        let new_vault = Vault::new(ResourceContainer::new_empty(
            input.resource_address,
            definition.resource_type(),
        ));
        let vault_id = self.track.new_vault_id();
        wasm_process
            .process_owned_objects
            .vaults
            .insert(vault_id, new_vault);

        Ok(CreateEmptyVaultOutput { vault_id })
    }

    fn get_local_vault(&mut self, vault_id: &VaultId) -> Result<&mut Vault, RuntimeError> {
        let wasm_process = self
            .wasm_process_state
            .as_mut()
            .ok_or(RuntimeError::IllegalSystemCall)?;
        match wasm_process.process_owned_objects.get_vault_mut(vault_id) {
            Some(vault) => Ok(vault),
            None => match &wasm_process.interpreter_state {
                InterpreterState::Component {
                    component_address,
                    initial_loaded_object_refs,
                    additional_object_refs,
                    ..
                } => {
                    if !initial_loaded_object_refs.vault_ids.contains(vault_id)
                        && !additional_object_refs.vault_ids.contains(vault_id)
                    {
                        return Err(RuntimeError::VaultNotFound(*vault_id));
                    }
                    let vault = self.track.get_vault_mut(component_address, vault_id);
                    Ok(vault)
                }
                _ => Err(RuntimeError::VaultNotFound(*vault_id)),
            },
        }
    }

    fn handle_put_into_vault(
        &mut self,
        input: PutIntoVaultInput,
    ) -> Result<PutIntoVaultOutput, RuntimeError> {
        // TODO: restrict access

        let bucket = self
            .buckets
            .remove(&input.bucket_id)
            .ok_or(RuntimeError::BucketNotFound(input.bucket_id))?;

        self.get_local_vault(&input.vault_id)?
            .put(bucket)
            .map_err(|e| RuntimeError::VaultError(VaultError::ResourceContainerError(e)))?;

        Ok(PutIntoVaultOutput {})
    }

    fn handle_invoke_snode(
        &mut self,
        input: InvokeSNodeInput,
    ) -> Result<InvokeSNodeOutput, RuntimeError> {
        let mut validated_args = Vec::new();
        for arg in input.args {
            validated_args.push(
                ScryptoValue::from_slice(&arg).map_err(RuntimeError::ParseScryptoValueError)?,
            );
        }

        let result = self.call(input.snode_ref, input.function, validated_args)?;
        Ok(InvokeSNodeOutput { rtn: result.raw })
    }

    fn handle_get_non_fungible_ids_in_vault(
        &mut self,
        input: GetNonFungibleIdsInVaultInput,
    ) -> Result<GetNonFungibleIdsInVaultOutput, RuntimeError> {
        let vault = self.get_local_vault(&input.vault_id)?;
        let non_fungible_ids = vault
            .total_ids()
            .map_err(|e| RuntimeError::VaultError(VaultError::ResourceContainerError(e)))?
            .into_iter()
            .collect();

        Ok(GetNonFungibleIdsInVaultOutput { non_fungible_ids })
    }

    fn handle_get_vault_amount(
        &mut self,
        input: GetVaultAmountInput,
    ) -> Result<GetVaultAmountOutput, RuntimeError> {
        let vault = self.get_local_vault(&input.vault_id)?;

        Ok(GetVaultAmountOutput {
            amount: vault.total_amount(),
        })
    }

    fn handle_get_vault_resource_address(
        &mut self,
        input: GetVaultResourceAddressInput,
    ) -> Result<GetVaultResourceAddressOutput, RuntimeError> {
        let vault = self.get_local_vault(&input.vault_id)?;

        Ok(GetVaultResourceAddressOutput {
            resource_address: vault.resource_address(),
        })
    }

    fn handle_create_vault_proof(
        &mut self,
        input: CreateVaultProofInput,
    ) -> Result<CreateVaultProofOutput, RuntimeError> {
        Ok(CreateVaultProofOutput {
            proof_id: self.create_vault_proof(input.vault_id)?,
        })
    }

    fn handle_create_vault_proof_by_amount(
        &mut self,
        input: CreateVaultProofByAmountInput,
    ) -> Result<CreateVaultProofByAmountOutput, RuntimeError> {
        Ok(CreateVaultProofByAmountOutput {
            proof_id: self.create_vault_proof_by_amount(input.vault_id, input.amount)?,
        })
    }

    fn handle_create_vault_proof_by_ids(
        &mut self,
        input: CreateVaultProofByIdsInput,
    ) -> Result<CreateVaultProofByIdsOutput, RuntimeError> {
        Ok(CreateVaultProofByIdsOutput {
            proof_id: self.create_vault_proof_by_ids(input.vault_id, &input.ids)?,
        })
    }

    fn handle_create_auth_zone_proof(
        &mut self,
        input: CreateAuthZoneProofInput,
    ) -> Result<CreateAuthZoneProofOutput, RuntimeError> {
        Ok(CreateAuthZoneProofOutput {
            proof_id: self.create_auth_zone_proof(input.resource_address)?,
        })
    }

    fn handle_create_auth_zone_proof_by_amount(
        &mut self,
        input: CreateAuthZoneProofByAmountInput,
    ) -> Result<CreateAuthZoneProofByAmountOutput, RuntimeError> {
        Ok(CreateAuthZoneProofByAmountOutput {
            proof_id: self
                .create_auth_zone_proof_by_amount(input.amount, input.resource_address)?,
        })
    }

    fn handle_create_auth_zone_proof_by_ids(
        &mut self,
        input: CreateAuthZoneProofByIdsInput,
    ) -> Result<CreateAuthZoneProofByIdsOutput, RuntimeError> {
        Ok(CreateAuthZoneProofByIdsOutput {
            proof_id: self.create_auth_zone_proof_by_ids(&input.ids, input.resource_address)?,
        })
    }

    fn handle_drop_proof(
        &mut self,
        input: DropProofInput,
    ) -> Result<DropProofOutput, RuntimeError> {
        self.drop_proof(input.proof_id)?;

        Ok(DropProofOutput {})
    }

    fn handle_get_proof_amount(
        &mut self,
        input: GetProofAmountInput,
    ) -> Result<GetProofAmountOutput, RuntimeError> {
        let proof = self
            .proofs
            .get(&input.proof_id)
            .ok_or(RuntimeError::ProofNotFound(input.proof_id))?;

        Ok(GetProofAmountOutput {
            amount: proof.total_amount(),
        })
    }

    fn handle_get_proof_resource_address(
        &mut self,
        input: GetProofResourceAddressInput,
    ) -> Result<GetProofResourceAddressOutput, RuntimeError> {
        let proof = self
            .proofs
            .get(&input.proof_id)
            .ok_or(RuntimeError::ProofNotFound(input.proof_id))?;

        Ok(GetProofResourceAddressOutput {
            resource_address: proof.resource_address(),
        })
    }

    fn handle_get_non_fungible_ids_in_proof(
        &mut self,
        input: GetNonFungibleIdsInProofInput,
    ) -> Result<GetNonFungibleIdsInProofOutput, RuntimeError> {
        let proof = self
            .proofs
            .get(&input.proof_id)
            .ok_or(RuntimeError::ProofNotFound(input.proof_id))?;

        Ok(GetNonFungibleIdsInProofOutput {
            non_fungible_ids: proof
                .total_ids()
                .map_err(RuntimeError::ProofError)?
                .into_iter()
                .collect(),
        })
    }

    fn handle_clone_proof(
        &mut self,
        input: CloneProofInput,
    ) -> Result<CloneProofOutput, RuntimeError> {
        Ok(CloneProofOutput {
            proof_id: self.clone_proof(input.proof_id)?,
        })
    }

    fn handle_push_to_auth_zone(
        &mut self,
        input: PushToAuthZoneInput,
    ) -> Result<PushToAuthZoneOutput, RuntimeError> {
        self.push_to_auth_zone(input.proof_id)
            .map(|_| PushToAuthZoneOutput {})
    }

    fn handle_pop_from_auth_zone(
        &mut self,
        _input: PopFromAuthZoneInput,
    ) -> Result<PopFromAuthZoneOutput, RuntimeError> {
        self.pop_from_auth_zone()
            .map(|proof_id| PopFromAuthZoneOutput { proof_id })
    }

    fn handle_emit_log(&mut self, input: EmitLogInput) -> Result<EmitLogOutput, RuntimeError> {
        self.track.add_log(input.level, input.message);

        Ok(EmitLogOutput {})
    }

    fn handle_get_call_data(
        &mut self,
        _input: GetCallDataInput,
    ) -> Result<GetCallDataOutput, RuntimeError> {
        let wasm_process = self
            .wasm_process_state
            .as_ref()
            .ok_or(RuntimeError::InterpreterNotStarted)?;
        Ok(GetCallDataOutput {
            function: wasm_process.vm.function.clone(),
            args: wasm_process
                .vm
                .args
                .iter()
                .cloned()
                .map(|v| v.raw)
                .collect(),
        })
    }

    fn handle_get_transaction_hash(
        &mut self,
        _input: GetTransactionHashInput,
    ) -> Result<GetTransactionHashOutput, RuntimeError> {
        Ok(GetTransactionHashOutput {
            transaction_hash: self.track.transaction_hash(),
        })
    }

    fn handle_get_current_epoch(
        &mut self,
        _input: GetCurrentEpochInput,
    ) -> Result<GetCurrentEpochOutput, RuntimeError> {
        Ok(GetCurrentEpochOutput {
            current_epoch: self.track.current_epoch(),
        })
    }

    fn handle_generate_uuid(
        &mut self,
        _input: GenerateUuidInput,
    ) -> Result<GenerateUuidOutput, RuntimeError> {
        Ok(GenerateUuidOutput {
            uuid: self.track.new_uuid(),
        })
    }

    fn handle_get_actor(&mut self, _input: GetActorInput) -> Result<GetActorOutput, RuntimeError> {
        let wasm_process = self
            .wasm_process_state
            .as_ref()
            .ok_or(RuntimeError::InterpreterNotStarted)?;

        return Ok(GetActorOutput {
            actor: wasm_process.vm.actor.clone(),
        });
    }

    //============================
    // SYSTEM CALL HANDLERS END
    //============================
}

impl<'r, 'l, L: SubstateStore> SystemApi for Process<'r, 'l, L> {
    fn get_non_fungible(
        &mut self,
        non_fungible_address: &NonFungibleAddress,
    ) -> Option<&NonFungible> {
        self.track.get_non_fungible(non_fungible_address)
    }

    fn set_non_fungible(
        &mut self,
        non_fungible_address: NonFungibleAddress,
        non_fungible: Option<NonFungible>,
    ) {
        self.track
            .set_non_fungible(non_fungible_address, non_fungible)
    }

    fn borrow_global_mut_resource_manager(
        &mut self,
        resource_address: ResourceAddress,
    ) -> Result<ResourceManager, RuntimeError> {
        self.track
            .borrow_global_mut_resource_manager(resource_address)
    }

    fn return_borrowed_global_resource_manager(
        &mut self,
        resource_address: ResourceAddress,
        resource_manager: ResourceManager,
    ) {
        self.track
            .return_borrowed_global_resource_manager(resource_address, resource_manager)
    }

    fn create_proof(&mut self, proof: Proof) -> Result<ProofId, RuntimeError> {
        let proof_id = self.new_proof_id()?;
        self.proofs.insert(proof_id, proof);
        Ok(proof_id)
    }

    fn create_bucket(&mut self, container: ResourceContainer) -> Result<BucketId, RuntimeError> {
        let bucket_id = self.new_bucket_id()?;
        self.buckets.insert(bucket_id, Bucket::new(container));
        Ok(bucket_id)
    }

    fn take_bucket(&mut self, bucket_id: BucketId) -> Result<Bucket, RuntimeError> {
        self.buckets
            .remove(&bucket_id)
            .ok_or(RuntimeError::BucketNotFound(bucket_id))
    }

    fn create_resource(&mut self, resource_manager: ResourceManager) -> ResourceAddress {
        self.track.create_resource_manager(resource_manager)
    }
}

impl<'r, 'l, L: SubstateStore> Externals for Process<'r, 'l, L> {
    fn invoke_index(
        &mut self,
        index: usize,
        args: RuntimeArgs,
    ) -> Result<Option<RuntimeValue>, Trap> {
        match index {
            ENGINE_FUNCTION_INDEX => {
                let operation: u32 = args.nth_checked(0)?;
                match operation {
                    PUBLISH_PACKAGE => self.handle(args, Self::handle_publish),

                    CREATE_COMPONENT => self.handle(args, Self::handle_create_component),
                    GET_COMPONENT_INFO => self.handle(args, Self::handle_get_component_info),
                    GET_COMPONENT_STATE => self.handle(args, Self::handle_get_component_state),
                    PUT_COMPONENT_STATE => self.handle(args, Self::handle_put_component_state),

                    CREATE_LAZY_MAP => self.handle(args, Self::handle_create_lazy_map),
                    GET_LAZY_MAP_ENTRY => self.handle(args, Self::handle_get_lazy_map_entry),
                    PUT_LAZY_MAP_ENTRY => self.handle(args, Self::handle_put_lazy_map_entry),

                    CREATE_EMPTY_VAULT => self.handle(args, Self::handle_create_vault),
                    PUT_INTO_VAULT => self.handle(args, Self::handle_put_into_vault),
                    GET_VAULT_AMOUNT => self.handle(args, Self::handle_get_vault_amount),
                    GET_VAULT_RESOURCE_ADDRESS => {
                        self.handle(args, Self::handle_get_vault_resource_address)
                    }
                    GET_NON_FUNGIBLE_IDS_IN_VAULT => {
                        self.handle(args, Self::handle_get_non_fungible_ids_in_vault)
                    }
                    CREATE_VAULT_PROOF => self.handle(args, Self::handle_create_vault_proof),
                    CREATE_VAULT_PROOF_BY_AMOUNT => {
                        self.handle(args, Self::handle_create_vault_proof_by_amount)
                    }
                    CREATE_VAULT_PROOF_BY_IDS => {
                        self.handle(args, Self::handle_create_vault_proof_by_ids)
                    }

                    CREATE_AUTH_ZONE_PROOF => {
                        self.handle(args, Self::handle_create_auth_zone_proof)
                    }
                    CREATE_AUTH_ZONE_PROOF_BY_AMOUNT => {
                        self.handle(args, Self::handle_create_auth_zone_proof_by_amount)
                    }
                    CREATE_AUTH_ZONE_PROOF_BY_IDS => {
                        self.handle(args, Self::handle_create_auth_zone_proof_by_ids)
                    }
                    DROP_PROOF => self.handle(args, Self::handle_drop_proof),
                    GET_PROOF_AMOUNT => self.handle(args, Self::handle_get_proof_amount),
                    GET_PROOF_RESOURCE_ADDRESS => {
                        self.handle(args, Self::handle_get_proof_resource_address)
                    }
                    GET_NON_FUNGIBLE_IDS_IN_PROOF => {
                        self.handle(args, Self::handle_get_non_fungible_ids_in_proof)
                    }
                    CLONE_PROOF => self.handle(args, Self::handle_clone_proof),
                    PUSH_TO_AUTH_ZONE => self.handle(args, Self::handle_push_to_auth_zone),
                    POP_FROM_AUTH_ZONE => self.handle(args, Self::handle_pop_from_auth_zone),

                    INVOKE_SNODE => self.handle(args, Self::handle_invoke_snode),

                    EMIT_LOG => self.handle(args, Self::handle_emit_log),
                    GET_CALL_DATA => self.handle(args, Self::handle_get_call_data),
                    GET_TRANSACTION_HASH => self.handle(args, Self::handle_get_transaction_hash),
                    GET_CURRENT_EPOCH => self.handle(args, Self::handle_get_current_epoch),
                    GENERATE_UUID => self.handle(args, Self::handle_generate_uuid),
                    GET_ACTOR => self.handle(args, Self::handle_get_actor),

                    _ => Err(RuntimeError::InvalidRequestCode(operation).into()),
                }
            }
            _ => Err(RuntimeError::HostFunctionNotFound(index).into()),
        }
    }
}<|MERGE_RESOLUTION|>--- conflicted
+++ resolved
@@ -951,11 +951,7 @@
         if !method_auths.is_empty() {
             let proofs_vector = match &snode {
                 // Same process auth check
-<<<<<<< HEAD
-                SNodeState::ResourceRef(_,_) | SNodeState::VaultRef(_) | SNodeState::BucketRef(_, _) | SNodeState::Bucket(_) => {
-=======
                 SNodeState::ResourceRef(_, _) | SNodeState::VaultRef(_) | SNodeState::BucketRef(_, _) | SNodeState::Bucket(_) => {
->>>>>>> refactor-resource-auth
                     vec![self.caller_auth_zone, &self.auth_zone]
                 }
                 // Extern call auth check
