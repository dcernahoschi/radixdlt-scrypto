use colored::*;
use sbor::*;
use scrypto::buffer::*;
use scrypto::engine::api::*;
use scrypto::engine::types::*;
use scrypto::prelude::NonFungibleAddress;
use scrypto::rust::borrow::ToOwned;
use scrypto::rust::collections::*;
use scrypto::rust::fmt;
use scrypto::rust::format;
use scrypto::rust::string::String;
use scrypto::rust::vec;
use scrypto::rust::vec::Vec;
use wasmi::*;

use crate::engine::process::LazyMapState::{Committed, Uncommitted};
use crate::engine::*;
use crate::errors::*;
use crate::ledger::*;
use crate::model::*;

macro_rules! re_trace {
    ($proc:expr, $($args: expr),+) => {
        if $proc.trace {
            $proc.log(Level::Trace, format!($($args),+));
        }
    };
}

macro_rules! re_debug {
    ($proc:expr, $($args: expr),+) => {
        if $proc.trace {
            $proc.log(Level::Debug, format!($($args),+));
        }
    };
}

macro_rules! re_info {
    ($proc:expr, $($args: expr),+) => {
        if $proc.trace {
            $proc.log(Level::Info, format!($($args),+));
        }
    };
}

macro_rules! re_warn {
    ($proc:expr, $($args: expr),+) => {
        if $proc.trace {
            $proc.log(Level::Warn, format!($($args),+));
        }
    };
}

/// Represents an interpreter instance.
pub struct Interpreter {
    invocation: Invocation,
    module: ModuleRef,
    memory: MemoryRef,
}

/// Keeps invocation information.
#[derive(Debug, Clone)]
pub struct Invocation {
    actor: Actor,
    package_id: PackageId,
    export_name: String,
    function: String,
    args: Vec<ValidatedData>,
}

/// Qualitative states for a WASM process
#[derive(Debug)]
enum InterpreterState {
    Blueprint,
    Component {
        component_id: ComponentId,
        state: Vec<u8>,
        initial_loaded_object_refs: ComponentObjectRefs,
        additional_object_refs: ComponentObjectRefs,
    },
}

/// Top level state machine for a process. Empty currently only
/// refers to the initial process since it doesn't run on a wasm interpreter (yet)
#[allow(dead_code)]
struct WasmProcess {
    /// The call depth
    depth: usize,
    trace: bool,
    vm: Interpreter,
    interpreter_state: InterpreterState,
    process_owned_objects: ComponentObjects,
}

impl WasmProcess {
    fn check_resource(&self) -> bool {
        let mut success = true;

        for (vault_id, vault) in &self.process_owned_objects.vaults {
            re_warn!(self, "Dangling vault: {:?}, {:?}", vault_id, vault);
            success = false;
        }
        for (lazy_map_id, lazy_map) in &self.process_owned_objects.lazy_maps {
            re_warn!(self, "Dangling lazy map: {:?}, {:?}", lazy_map_id, lazy_map);
            success = false;
        }

        return success;
    }

    /// Logs a message to the console.
    #[allow(unused_variables)]
    pub fn log(&self, level: Level, msg: String) {
        let (l, m) = match level {
            Level::Error => ("ERROR".red(), msg.red()),
            Level::Warn => ("WARN".yellow(), msg.yellow()),
            Level::Info => ("INFO".green(), msg.green()),
            Level::Debug => ("DEBUG".cyan(), msg.cyan()),
            Level::Trace => ("TRACE".normal(), msg.normal()),
        };

        #[cfg(not(feature = "alloc"))]
        println!("{}[{:5}] {}", "  ".repeat(self.depth), l, m);
    }
}

///TODO: Remove
#[derive(Debug)]
enum LazyMapState {
    Uncommitted { root: LazyMapId },
    Committed { component_id: ComponentId },
}

impl<'s, S: SubstateStore> Track<'s, S> {
    fn insert_objects_into_component(
        &mut self,
        new_objects: ComponentObjects,
        component_id: ComponentId,
    ) {
        for (vault_id, vault) in new_objects.vaults {
            self.put_vault(component_id, vault_id, vault);
        }
        for (lazy_map_id, unclaimed) in new_objects.lazy_maps {
            for (k, v) in unclaimed.lazy_map {
                self.put_lazy_map_entry(component_id, lazy_map_id, k, v);
            }
            for (child_lazy_map_id, child_lazy_map) in unclaimed.descendent_lazy_maps {
                for (k, v) in child_lazy_map {
                    self.put_lazy_map_entry(component_id, child_lazy_map_id, k, v);
                }
            }
            for (vault_id, vault) in unclaimed.descendent_vaults {
                self.put_vault(component_id, vault_id, vault);
            }
        }
    }
}

#[derive(Debug, Copy, Clone, PartialEq, Eq)]
pub enum MoveMethod {
    AsReturn,
    AsArgument,
}

/// A process keeps track of resource movements and code execution.
pub struct Process<'r, 'l, L: SubstateStore> {
    /// The call depth
    depth: usize,
    /// Whether to show trace messages
    trace: bool,
    /// Transactional state updates
    track: &'r mut Track<'l, L>,

    /// Buckets owned by this process
    buckets: HashMap<BucketId, Bucket>,
    /// Bucket proofs
    proofs: HashMap<ProofId, Proof>,

    /// State for the given wasm process, empty only on the root process
    /// (root process cannot create components nor is a component itself)
    wasm_process_state: Option<WasmProcess>,

    /// ID allocator for buckets and proofs created within transaction.
    id_allocator: IdAllocator,
    /// Resources collected from previous returns or self.
    worktop: Worktop,
    /// Proofs collected from previous returns or self. Also used for system authorization.
    auth_zone: Vec<Proof>,
    /// The caller's auth zone
    caller_auth_zone: &'r [Proof],
}

impl<'r, 'l, L: SubstateStore> Process<'r, 'l, L> {
    /// Create a new process, which is not started.
    pub fn new(depth: usize, trace: bool, track: &'r mut Track<'l, L>) -> Self {
        Self {
            depth,
            trace,
            track,
            buckets: HashMap::new(),
            proofs: HashMap::new(),
            wasm_process_state: None,
            id_allocator: IdAllocator::new(IdSpace::Transaction),
            worktop: Worktop::new(),
            auth_zone: Vec::new(),
            caller_auth_zone: &[],
        }
    }

    fn new_bucket_id(&mut self) -> Result<BucketId, RuntimeError> {
        if self.depth == 0 {
            self.id_allocator
                .new_bucket_id()
                .map_err(RuntimeError::IdAllocatorError)
        } else {
            Ok(self.track.new_bucket_id())
        }
    }

    fn new_proof_id(&mut self) -> Result<ProofId, RuntimeError> {
        if self.depth == 0 {
            self.id_allocator
                .new_proof_id()
                .map_err(RuntimeError::IdAllocatorError)
        } else {
            Ok(self.track.new_proof_id())
        }
    }

    // (Transaction ONLY) Takes resource by amount from worktop and returns a bucket.
    pub fn take_from_worktop(
        &mut self,
        amount: Decimal,
        resource_def_id: ResourceDefId,
    ) -> Result<BucketId, RuntimeError> {
        re_debug!(
            self,
            "(Transaction) Taking from worktop: {}, {}",
            amount,
            resource_def_id
        );
        let new_bucket_id = self.new_bucket_id()?;
        let new_bucket = self
            .worktop
            .take(amount, resource_def_id)
            .map_err(RuntimeError::WorktopError)?;
        self.buckets.insert(new_bucket_id, new_bucket);
        Ok(new_bucket_id)
    }

    // (Transaction ONLY) Takes resource by non-fungible IDs from worktop and returns a bucket.
    pub fn take_non_fungibles_from_worktop(
        &mut self,
        ids: BTreeSet<NonFungibleId>,
        resource_def_id: ResourceDefId,
    ) -> Result<BucketId, RuntimeError> {
        re_debug!(
            self,
            "(Transaction) Taking from worktop: {:?}, {}",
            ids,
            resource_def_id
        );
        let new_bucket_id = self.new_bucket_id()?;
        let new_bucket = self
            .worktop
            .take_non_fungibles(&ids, resource_def_id)
            .map_err(RuntimeError::WorktopError)?;
        self.buckets.insert(new_bucket_id, new_bucket);
        Ok(new_bucket_id)
    }

    // (Transaction ONLY) Takes resource by resource def ID from worktop and returns a bucket.
    pub fn take_all_from_worktop(
        &mut self,
        resource_def_id: ResourceDefId,
    ) -> Result<BucketId, RuntimeError> {
        re_debug!(
            self,
            "(Transaction) Taking from worktop: ALL, {}",
            resource_def_id
        );
        let new_bucket_id = self.new_bucket_id()?;
        let new_bucket = match self
            .worktop
            .take_all(resource_def_id)
            .map_err(RuntimeError::WorktopError)?
        {
            Some(bucket) => bucket,
            None => {
                let resource_def = self
                    .track
                    .get_resource_def(&resource_def_id)
                    .ok_or(RuntimeError::ResourceDefNotFound(resource_def_id))?;
                Bucket::new(ResourceContainer::new_empty(
                    resource_def_id,
                    resource_def.resource_type(),
                ))
            }
        };
        self.buckets.insert(new_bucket_id, new_bucket);
        Ok(new_bucket_id)
    }

    // (Transaction ONLY) Returns resource back to worktop.
    pub fn return_to_worktop(
        &mut self,
        bucket_id: BucketId,
    ) -> Result<ValidatedData, RuntimeError> {
        re_debug!(
            self,
            "(Transaction) Returning to worktop: bucket_id = {}",
            bucket_id
        );

        let bucket = self
            .buckets
            .remove(&bucket_id)
            .ok_or(RuntimeError::BucketNotFound(bucket_id))?;
        self.worktop
            .put(bucket)
            .map_err(RuntimeError::WorktopError)?;
        Ok(ValidatedData::from_value(&()))
    }

    // (Transaction ONLY) Assert worktop contains at least this amount.
    pub fn assert_worktop_contains(
        &mut self,
        amount: Decimal,
        resource_def_id: ResourceDefId,
    ) -> Result<ValidatedData, RuntimeError> {
        re_debug!(
            self,
            "(Transaction) Asserting worktop contains: amount = {}, resource_def_id = {}",
            amount,
            resource_def_id
        );

        if !self.worktop.contains(amount, resource_def_id) {
            Err(RuntimeError::AssertionFailed)
        } else {
            Ok(ValidatedData::from_value(&()))
        }
    }

    // Takes a proof from the auth zone.
    pub fn pop_from_auth_zone(&mut self) -> Result<ProofId, RuntimeError> {
        re_debug!(self, "Popping from auth zone");
        if self.auth_zone.is_empty() {
            return Err(RuntimeError::EmptyAuthZone);
        }

        let new_proof_id = self.new_proof_id()?;
        let proof = self.auth_zone.remove(self.auth_zone.len() - 1);
        self.proofs.insert(new_proof_id, proof);
        Ok(new_proof_id)
    }

    // Puts a proof onto the auth zone.
    pub fn push_onto_auth_zone(&mut self, proof_id: ProofId) -> Result<(), RuntimeError> {
        re_debug!(self, "Pushing onto auth zone: proof_id = {}", proof_id);

        let proof = self
            .proofs
            .remove(&proof_id)
            .ok_or(RuntimeError::ProofNotFound(proof_id))?;

        if proof.is_restricted() {
            return Err(RuntimeError::CantMoveRestrictedProof(proof_id));
        }

        self.auth_zone.push(proof);
        Ok(())
    }

    // Creates a bucket proof.
    pub fn create_bucket_proof(&mut self, bucket_id: BucketId) -> Result<ProofId, RuntimeError> {
        re_debug!(self, "Creating proof: bucket_id = {}", bucket_id);

        let new_proof_id = self.new_proof_id()?;
        let bucket = self
            .buckets
            .get_mut(&bucket_id)
            .ok_or(RuntimeError::BucketNotFound(bucket_id))?;
<<<<<<< HEAD
        let new_proof = bucket
            .create_proof(ProofSourceId::Bucket(bucket_id))
            .map_err(RuntimeError::BucketError)?;
=======
        let new_proof = bucket.create_proof().map_err(RuntimeError::ProofError)?;
>>>>>>> bb7acd28
        self.proofs.insert(new_proof_id, new_proof);

        Ok(new_proof_id)
    }

    pub fn create_bucket_proof_by_amount(
        &mut self,
        bucket_id: BucketId,
        amount: Decimal,
    ) -> Result<ProofId, RuntimeError> {
        re_debug!(self, "Creating proof: bucket_id = {}", bucket_id);

        let new_proof_id = self.new_proof_id()?;
        let bucket = self
            .buckets
            .get_mut(&bucket_id)
            .ok_or(RuntimeError::BucketNotFound(bucket_id))?;
        let new_proof = bucket
<<<<<<< HEAD
            .create_proof_by_amount(amount, ProofSourceId::Bucket(bucket_id))
            .map_err(RuntimeError::BucketError)?;
=======
            .create_proof_by_amount(amount)
            .map_err(RuntimeError::ProofError)?;
>>>>>>> bb7acd28
        self.proofs.insert(new_proof_id, new_proof);

        Ok(new_proof_id)
    }

    pub fn create_bucket_proof_by_ids(
        &mut self,
        bucket_id: BucketId,
        ids: &BTreeSet<NonFungibleId>,
    ) -> Result<ProofId, RuntimeError> {
        re_debug!(self, "Creating proof: bucket_id = {}", bucket_id);

        let new_proof_id = self.new_proof_id()?;
        let bucket = self
            .buckets
            .get_mut(&bucket_id)
            .ok_or(RuntimeError::BucketNotFound(bucket_id))?;
        let new_proof = bucket
<<<<<<< HEAD
            .create_proof_by_ids(ids, ProofSourceId::Bucket(bucket_id))
            .map_err(RuntimeError::BucketError)?;
=======
            .create_proof_by_ids(ids)
            .map_err(RuntimeError::ProofError)?;
>>>>>>> bb7acd28
        self.proofs.insert(new_proof_id, new_proof);

        Ok(new_proof_id)
    }

    // Creates a vault proof.
    pub fn create_vault_proof(&mut self, vault_id: VaultId) -> Result<ProofId, RuntimeError> {
        re_debug!(self, "Creating proof: vault_id = {:?}", vault_id);

        let new_proof_id = self.new_proof_id()?;
        let vault = self.get_local_vault(&vault_id)?;
<<<<<<< HEAD
        let new_proof = vault
            .create_proof(ProofSourceId::Vault(vault_id))
            .map_err(RuntimeError::VaultError)?;
=======
        let new_proof = vault.create_proof().map_err(RuntimeError::ProofError)?;
>>>>>>> bb7acd28
        self.proofs.insert(new_proof_id, new_proof);

        Ok(new_proof_id)
    }

    pub fn create_vault_proof_by_amount(
        &mut self,
        vault_id: VaultId,
        amount: Decimal,
    ) -> Result<ProofId, RuntimeError> {
        re_debug!(self, "Creating proof: vault_id = {:?}", vault_id);

        let new_proof_id = self.new_proof_id()?;
        let vault = self.get_local_vault(&vault_id)?;
        let new_proof = vault
<<<<<<< HEAD
            .create_proof_by_amount(amount, ProofSourceId::Vault(vault_id))
            .map_err(RuntimeError::VaultError)?;
=======
            .create_proof_by_amount(amount)
            .map_err(RuntimeError::ProofError)?;
>>>>>>> bb7acd28
        self.proofs.insert(new_proof_id, new_proof);

        Ok(new_proof_id)
    }

    pub fn create_vault_proof_by_ids(
        &mut self,
        vault_id: VaultId,
        ids: &BTreeSet<NonFungibleId>,
    ) -> Result<ProofId, RuntimeError> {
        re_debug!(self, "Creating proof: vault_id = {:?}", vault_id);

        let new_proof_id = self.new_proof_id()?;
        let vault = self.get_local_vault(&vault_id)?;
        let new_proof = vault
<<<<<<< HEAD
            .create_proof_by_ids(ids, ProofSourceId::Vault(vault_id))
            .map_err(RuntimeError::VaultError)?;
=======
            .create_proof_by_ids(ids)
            .map_err(RuntimeError::ProofError)?;
>>>>>>> bb7acd28
        self.proofs.insert(new_proof_id, new_proof);

        Ok(new_proof_id)
    }

    // Clone a proof.
    pub fn clone_proof(&mut self, proof_id: ProofId) -> Result<ProofId, RuntimeError> {
        re_debug!(self, "Cloning proof: proof_id = {}", proof_id);

        let new_proof_id = self.new_proof_id()?;
        let proof = self
            .proofs
            .get(&proof_id)
            .ok_or(RuntimeError::ProofNotFound(proof_id))?;
        let new_proof = proof.clone();
        self.proofs.insert(new_proof_id, new_proof);

        Ok(new_proof_id)
    }

    // Drop a proof.
    pub fn drop_proof(&mut self, proof_id: ProofId) -> Result<(), RuntimeError> {
        re_debug!(self, "Dropping proof: proof_id = {}", proof_id);

        let proof = self
            .proofs
            .remove(&proof_id)
            .ok_or(RuntimeError::ProofNotFound(proof_id))?;

        proof.drop();

        Ok(())
    }

    /// (Transaction ONLY) Calls a method.
    pub fn call_method_with_all_resources(
        &mut self,
        component_id: ComponentId,
        method: &str,
    ) -> Result<ValidatedData, RuntimeError> {
        re_debug!(
            self,
            "(Transaction) Calling method with all resources started"
        );

        // 1. Drop all proofs to unlock the buckets
        self.drop_all_proofs()?;

        // 2. Move collected resource to temp buckets
        for id in self.worktop.resource_def_ids() {
            if let Some(bucket) = self
                .worktop
                .take_all(id)
                .map_err(RuntimeError::WorktopError)?
            {
                /*
                This is the only place that we don't follow the convention for bucket/proof ID generation.

                The reason is that the number of buckets to be created can't be determined statically, which
                makes it hard to verify transaction if we use the transaction ID allocator.
                */
                let bucket_id = self.track.new_bucket_id();
                self.buckets.insert(bucket_id, bucket);
            }
        }

        // 3. Call the method with all buckets
        let to_deposit: Vec<scrypto::resource::Bucket> = self
            .buckets
            .keys()
            .cloned()
            .map(|bucket_id| scrypto::resource::Bucket(bucket_id))
            .collect();
        let invocation = self.prepare_call_method(
            component_id,
            method,
            vec![ValidatedData::from_slice(&scrypto_encode(&to_deposit)).unwrap()],
        )?;
        let result = self.call(invocation);

        re_debug!(
            self,
            "(Transaction) Calling method with all resources ended"
        );
        result
    }

    /// (Transaction ONLY) Publishes a package.
    pub fn publish_package(&mut self, code: Vec<u8>) -> Result<ValidatedData, RuntimeError> {
        re_debug!(self, "(Transaction) Publishing a package");

        validate_module(&code).map_err(RuntimeError::WasmValidationError)?;
        let package_id = self.track.create_package(Package::new(code));

        Ok(ValidatedData::from_slice(&scrypto_encode(&package_id)).unwrap())
    }

    /// (SYSTEM ONLY)  Creates a proof which references a virtual bucket
    pub fn create_virtual_proof(
        &mut self,
        bucket_id: BucketId,
        proof_id: ProofId,
        mut bucket: Bucket,
    ) -> Result<(), RuntimeError> {
<<<<<<< HEAD
        let proof = bucket
            .create_proof(ProofSourceId::Bucket(bucket_id))
            .map_err(RuntimeError::BucketError)?;
=======
        let proof = bucket.create_proof().map_err(RuntimeError::ProofError)?;
>>>>>>> bb7acd28
        self.proofs.insert(proof_id, proof);
        Ok(())
    }

    /// Runs the given export within this process.
    pub fn run(&mut self, invocation: Invocation) -> Result<ValidatedData, RuntimeError> {
        #[cfg(not(feature = "alloc"))]
        let now = std::time::Instant::now();
        re_info!(
            self,
            "Run started: package = {}, export = {}",
            invocation.package_id,
            invocation.export_name
        );

        // Load the code
        let (module, memory) = self
            .track
            .load_module(invocation.package_id)
            .ok_or(RuntimeError::PackageNotFound(invocation.package_id))?;
        let vm = Interpreter {
            invocation: invocation.clone(),
            module: module.clone(),
            memory,
        };
        self.wasm_process_state = Some(WasmProcess {
            depth: self.depth,
            trace: self.trace,
            vm,
            interpreter_state: match invocation.actor {
                Actor::Blueprint(..) => Ok(InterpreterState::Blueprint),
                Actor::Component(component_id) => {
                    let component = self.track.get_component(component_id.clone()).unwrap();

                    // Auth check
                    let method_auth = component.get_auth(&invocation.function);
                    method_auth.check(&[self.caller_auth_zone])?;
                    let initial_loaded_object_refs =
                        Self::process_entry_data(component.state()).unwrap();
                    let state = component.state().to_vec();
                    let component = InterpreterState::Component {
                        state,
                        component_id,
                        initial_loaded_object_refs,
                        additional_object_refs: ComponentObjectRefs::new(),
                    };
                    Ok(component)
                }
            }?,
            process_owned_objects: ComponentObjects::new(),
        });

        // run the main function
        let result = module.invoke_export(invocation.export_name.as_str(), &[], self);
        re_debug!(self, "Invoke result: {:?}", result);
        let rtn = result
            .map_err(|e| {
                match e.into_host_error() {
                    // Pass-through runtime errors
                    Some(host_error) => *host_error.downcast::<RuntimeError>().unwrap(),
                    None => RuntimeError::InvokeError,
                }
            })?
            .ok_or(RuntimeError::NoReturnData)?;

        // move resource based on return data
        let output = match rtn {
            RuntimeValue::I32(ptr) => {
                let data = ValidatedData::from_slice(&self.read_bytes(ptr)?)
                    .map_err(RuntimeError::DataValidationError)?;
                self.process_return_data(&data)?;
                data
            }
            _ => {
                return Err(RuntimeError::InvalidReturnType);
            }
        };

        #[cfg(not(feature = "alloc"))]
        re_info!(
            self,
            "Run ended: time elapsed = {} ms",
            now.elapsed().as_millis()
        );
        #[cfg(feature = "alloc")]
        re_info!(self, "Run ended");

        Ok(output)
    }

    /// Prepares a function call.
    pub fn prepare_call_function(
        &mut self,
        package_id: PackageId,
        blueprint_name: &str,
        function: &str,
        args: Vec<ValidatedData>,
    ) -> Result<Invocation, RuntimeError> {
        Ok(Invocation {
            actor: Actor::Blueprint(package_id, blueprint_name.to_owned()),
            package_id: package_id,
            export_name: format!("{}_main", blueprint_name),
            function: function.to_owned(),
            args,
        })
    }

    /// Prepares a method call.
    pub fn prepare_call_method(
        &mut self,
        component_id: ComponentId,
        method: &str,
        args: Vec<ValidatedData>,
    ) -> Result<Invocation, RuntimeError> {
        let component = self
            .track
            .get_component(component_id)
            .ok_or(RuntimeError::ComponentNotFound(component_id))?
            .clone();
        let mut args_with_self =
            vec![ValidatedData::from_slice(&scrypto_encode(&component_id)).unwrap()];
        args_with_self.extend(args);

        Ok(Invocation {
            actor: Actor::Component(component_id),
            package_id: component.package_id(),
            export_name: format!("{}_main", component.blueprint_name()),
            function: method.to_owned(),
            args: args_with_self,
        })
    }

    /// Prepares an ABI call.
    pub fn prepare_call_abi(
        &mut self,
        package_id: PackageId,
        blueprint_name: &str,
    ) -> Result<Invocation, RuntimeError> {
        Ok(Invocation {
            actor: Actor::Blueprint(package_id, blueprint_name.to_owned()),
            package_id: package_id,
            export_name: format!("{}_abi", blueprint_name),
            function: String::new(),
            args: Vec::new(),
        })
    }

    /// Calls a function/method.
    pub fn call(&mut self, invocation: Invocation) -> Result<ValidatedData, RuntimeError> {
        // figure out what buckets and proofs to move from this process
        let mut moving_buckets = HashMap::new();
        let mut moving_proofs = HashMap::new();
        for arg in &invocation.args {
            self.process_call_data(arg)?;
            moving_buckets.extend(self.send_buckets(&arg.bucket_ids)?);
            moving_proofs.extend(self.send_proofs(&arg.proof_ids, MoveMethod::AsArgument)?);
        }

        // start a new process
        let mut process = Process::new(self.depth + 1, self.trace, self.track);
        process.caller_auth_zone = &self.auth_zone;

        // move buckets and proofs to the new process.
        process.receive_buckets(moving_buckets)?;
        process.receive_proofs(moving_proofs)?;

        // invoke the main function
        let result = process.run(invocation)?;

        // figure out what buckets and resources to move from the new process
        let moving_buckets = process.send_buckets(&result.bucket_ids)?;
        let moving_proofs = process.send_proofs(&result.proof_ids, MoveMethod::AsReturn)?;

        // drop proofs and check resource leak
        process.drop_all_proofs()?;
        process.check_resource()?;

        // move buckets and proofs to this process.
        self.receive_buckets(moving_buckets)?;
        self.receive_proofs(moving_proofs)?;

        Ok(result)
    }

    /// Calls a function.
    pub fn call_function(
        &mut self,
        package_id: PackageId,
        blueprint_name: &str,
        function: &str,
        args: Vec<ValidatedData>,
    ) -> Result<ValidatedData, RuntimeError> {
        re_debug!(self, "Call function started");
        let invocation = self.prepare_call_function(package_id, blueprint_name, function, args)?;
        let result = self.call(invocation);
        re_debug!(self, "Call function ended");
        result
    }

    /// Calls a method.
    pub fn call_method(
        &mut self,
        component_id: ComponentId,
        method: &str,
        args: Vec<ValidatedData>,
    ) -> Result<ValidatedData, RuntimeError> {
        re_debug!(self, "Call method started");
        let invocation = self.prepare_call_method(component_id, method, args)?;
        let result = self.call(invocation);
        re_debug!(self, "Call method ended");
        result
    }

    /// Calls the ABI generator of a blueprint.
    pub fn call_abi(
        &mut self,
        package_id: PackageId,
        blueprint_name: &str,
    ) -> Result<ValidatedData, RuntimeError> {
        re_debug!(self, "Call abi started");
        let invocation = self.prepare_call_abi(package_id, blueprint_name)?;
        let result = self.call(invocation);
        re_debug!(self, "Call abi ended");
        result
    }

    /// Drops all proofs owned by this process.
    pub fn drop_all_proofs(&mut self) -> Result<(), RuntimeError> {
        let proof_ids: Vec<ProofId> = self.proofs.keys().cloned().collect();
        for proof_id in proof_ids {
            self.proofs
                .remove(&proof_id)
                .ok_or(RuntimeError::ProofNotFound(proof_id))?;
        }
        Ok(())
    }

    /// Checks resource leak.
    pub fn check_resource(&self) -> Result<(), RuntimeError> {
        re_debug!(self, "Resource check started");
        let mut success = true;

        for (bucket_id, bucket) in &self.buckets {
            re_warn!(self, "Dangling bucket: {}, {:?}", bucket_id, bucket);
            success = false;
        }
        if !self.worktop.is_empty() {
            re_warn!(self, "Resource worktop is not empty");
            success = false;
        }
        if let Some(wasm_process) = &self.wasm_process_state {
            if !wasm_process.check_resource() {
                success = false;
            }
        }

        re_debug!(self, "Resource check ended");
        if success {
            Ok(())
        } else {
            Err(RuntimeError::ResourceCheckFailure)
        }
    }

    /// Logs a message to the console.
    #[allow(unused_variables)]
    pub fn log(&self, level: Level, msg: String) {
        let (l, m) = match level {
            Level::Error => ("ERROR".red(), msg.red()),
            Level::Warn => ("WARN".yellow(), msg.yellow()),
            Level::Info => ("INFO".green(), msg.green()),
            Level::Debug => ("DEBUG".cyan(), msg.cyan()),
            Level::Trace => ("TRACE".normal(), msg.normal()),
        };

        #[cfg(not(feature = "alloc"))]
        println!("{}[{:5}] {}", "  ".repeat(self.depth), l, m);
    }

    fn process_call_data(&mut self, validated: &ValidatedData) -> Result<(), RuntimeError> {
        if !validated.lazy_map_ids.is_empty() {
            return Err(RuntimeError::LazyMapNotAllowed);
        }
        if !validated.vault_ids.is_empty() {
            return Err(RuntimeError::VaultNotAllowed);
        }
        Ok(())
    }

    fn process_return_data(&mut self, validated: &ValidatedData) -> Result<(), RuntimeError> {
        if !validated.lazy_map_ids.is_empty() {
            return Err(RuntimeError::LazyMapNotAllowed);
        }
        if !validated.vault_ids.is_empty() {
            return Err(RuntimeError::VaultNotAllowed);
        }
        Ok(())
    }

    /// Process and parse entry data from any component object (components and maps)
    fn process_entry_data(data: &[u8]) -> Result<ComponentObjectRefs, RuntimeError> {
        let validated =
            ValidatedData::from_slice(data).map_err(RuntimeError::DataValidationError)?;
        if !validated.bucket_ids.is_empty() {
            return Err(RuntimeError::BucketNotAllowed);
        }
        if !validated.proof_ids.is_empty() {
            return Err(RuntimeError::ProofNotAllowed);
        }

        let mut lazy_map_ids = HashSet::new();
        for lazy_map_id in validated.lazy_map_ids {
            if lazy_map_ids.contains(&lazy_map_id) {
                return Err(RuntimeError::DuplicateLazyMap(lazy_map_id));
            }
            lazy_map_ids.insert(lazy_map_id);
        }

        let mut vault_ids = HashSet::new();
        for vault_id in validated.vault_ids {
            if vault_ids.contains(&vault_id) {
                return Err(RuntimeError::DuplicateVault(vault_id));
            }
            vault_ids.insert(vault_id);
        }

        // lazy map allowed
        // vaults allowed
        Ok(ComponentObjectRefs {
            lazy_map_ids,
            vault_ids,
        })
    }

    fn process_non_fungible_data(&mut self, data: &[u8]) -> Result<ValidatedData, RuntimeError> {
        let validated =
            ValidatedData::from_slice(data).map_err(RuntimeError::DataValidationError)?;
        if !validated.bucket_ids.is_empty() {
            return Err(RuntimeError::BucketNotAllowed);
        }
        if !validated.proof_ids.is_empty() {
            return Err(RuntimeError::ProofNotAllowed);
        }
        if !validated.lazy_map_ids.is_empty() {
            return Err(RuntimeError::LazyMapNotAllowed);
        }
        if !validated.vault_ids.is_empty() {
            return Err(RuntimeError::VaultNotAllowed);
        }
        Ok(validated)
    }

    /// Sends buckets to another component/blueprint, either as argument or return
    fn send_buckets(
        &mut self,
        bucket_ids: &[BucketId],
    ) -> Result<HashMap<BucketId, Bucket>, RuntimeError> {
        let mut buckets = HashMap::new();
        for bucket_id in bucket_ids {
            let bucket = self
                .buckets
                .remove(bucket_id)
                .ok_or(RuntimeError::BucketNotFound(*bucket_id))?;
            re_debug!(self, "Moving bucket: {}, {:?}", bucket_id, bucket);
            if bucket.is_locked() {
                return Err(RuntimeError::CantMoveLockedBucket);
            }
            buckets.insert(*bucket_id, bucket);
        }
        Ok(buckets)
    }

    /// Receives buckets from another component/blueprint, either as argument or return
    fn receive_buckets(&mut self, buckets: HashMap<BucketId, Bucket>) -> Result<(), RuntimeError> {
        if self.depth == 0 {
            // buckets are aggregated by worktop
            for (_, bucket) in buckets {
                self.worktop
                    .put(bucket)
                    .map_err(RuntimeError::WorktopError)?;
            }
        } else {
            // for component, received buckets go to the "buckets" areas.
            self.buckets.extend(buckets);
        }

        Ok(())
    }

    /// Sends proofs to another component/blueprint, either as argument or return
    fn send_proofs(
        &mut self,
        proof_ids: &[ProofId],
        method: MoveMethod,
    ) -> Result<HashMap<ProofId, Proof>, RuntimeError> {
        let mut proofs = HashMap::new();
        for proof_id in proof_ids {
            let mut proof = self
                .proofs
                .remove(proof_id)
                .ok_or(RuntimeError::ProofNotFound(*proof_id))?;
            re_debug!(self, "Moving proof: {}, {:?}", proof_id, proof);
            if proof.is_restricted() {
                return Err(RuntimeError::CantMoveRestrictedProof(*proof_id));
            }
            if matches!(method, MoveMethod::AsArgument) {
                proof.change_to_restricted();
            }
            proofs.insert(*proof_id, proof);
        }
        Ok(proofs)
    }

    /// Receives proofs from another component/blueprint, either as argument or return
    fn receive_proofs(&mut self, proofs: HashMap<ProofId, Proof>) -> Result<(), RuntimeError> {
        if self.depth == 0 {
            // proofs are accumulated by auth worktop
            for (_, proof) in proofs {
                self.auth_zone.push(proof);
            }
        } else {
            // for component, received buckets go to the "proofs" areas.
            for (proof_id, proof) in proofs {
                self.proofs.insert(proof_id, proof);
            }
        }

        Ok(())
    }

    /// Send a byte array to wasm instance.
    fn send_bytes(&mut self, bytes: &[u8]) -> Result<i32, RuntimeError> {
        let wasm_process = self.wasm_process_state.as_ref().unwrap();
        let result = wasm_process.vm.module.invoke_export(
            "scrypto_alloc",
            &[RuntimeValue::I32((bytes.len()) as i32)],
            &mut NopExternals,
        );

        if let Ok(Some(RuntimeValue::I32(ptr))) = result {
            if wasm_process.vm.memory.set((ptr + 4) as u32, bytes).is_ok() {
                return Ok(ptr);
            }
        }

        Err(RuntimeError::MemoryAllocError)
    }

    /// Read a byte array from wasm instance.
    fn read_bytes(&mut self, ptr: i32) -> Result<Vec<u8>, RuntimeError> {
        let wasm_process = self.wasm_process_state.as_ref().unwrap();
        // read length
        let len: u32 = wasm_process
            .vm
            .memory
            .get_value(ptr as u32)
            .map_err(|_| RuntimeError::MemoryAccessError)?;

        // SECURITY: meter before allocating memory
        let mut data = vec![0u8; len as usize];
        wasm_process
            .vm
            .memory
            .get_into((ptr + 4) as u32, &mut data)
            .map_err(|_| RuntimeError::MemoryAccessError)?;

        // free the buffer
        wasm_process
            .vm
            .module
            .invoke_export(
                "scrypto_free",
                &[RuntimeValue::I32(ptr as i32)],
                &mut NopExternals,
            )
            .map_err(|_| RuntimeError::MemoryAccessError)?;

        Ok(data.to_vec())
    }

    /// Handles a system call.
    fn handle<I: Decode + fmt::Debug, O: Encode + fmt::Debug>(
        &mut self,
        args: RuntimeArgs,
        handler: fn(&mut Self, input: I) -> Result<O, RuntimeError>,
    ) -> Result<Option<RuntimeValue>, Trap> {
        let wasm_process = self.wasm_process_state.as_mut().unwrap();
        let op: u32 = args.nth_checked(0)?;
        let input_ptr: u32 = args.nth_checked(1)?;
        let input_len: u32 = args.nth_checked(2)?;
        // SECURITY: bill before allocating memory
        let mut input_bytes = vec![0u8; input_len as usize];
        wasm_process
            .vm
            .memory
            .get_into(input_ptr, &mut input_bytes)
            .map_err(|_| Trap::from(RuntimeError::MemoryAccessError))?;
        let input: I = scrypto_decode(&input_bytes)
            .map_err(|e| Trap::from(RuntimeError::InvalidRequestData(e)))?;
        if input_len <= 1024 {
            re_trace!(self, "{:?}", input);
        } else {
            re_trace!(self, "Large request: op = {:02x}, len = {}", op, input_len);
        }

        let output: O = handler(self, input).map_err(Trap::from)?;
        let output_bytes = scrypto_encode(&output);
        let output_ptr = self.send_bytes(&output_bytes).map_err(Trap::from)?;
        if output_bytes.len() <= 1024 {
            re_trace!(self, "{:?}", output);
        } else {
            re_trace!(
                self,
                "Large response: op = {:02x}, len = {}",
                op,
                output_bytes.len()
            );
        }

        Ok(Some(RuntimeValue::I32(output_ptr)))
    }

    //============================
    // SYSTEM CALL HANDLERS START
    //============================

    fn handle_publish(
        &mut self,
        input: PublishPackageInput,
    ) -> Result<PublishPackageOutput, RuntimeError> {
        validate_module(&input.code).map_err(RuntimeError::WasmValidationError)?;

        let package_id = self.track.create_package(Package::new(input.code));

        Ok(PublishPackageOutput { package_id })
    }

    fn handle_call_function(
        &mut self,
        input: CallFunctionInput,
    ) -> Result<CallFunctionOutput, RuntimeError> {
        let mut validated_args = Vec::new();
        for arg in input.args {
            validated_args
                .push(ValidatedData::from_slice(&arg).map_err(RuntimeError::DataValidationError)?);
        }

        re_debug!(
            self,
            "CALL started: package_id = {}, blueprint_name = {}, function = {}, args = {:?}",
            input.package_id,
            input.blueprint_name,
            input.function,
            validated_args
        );

        let invocation = self.prepare_call_function(
            input.package_id,
            &input.blueprint_name,
            input.function.as_str(),
            validated_args,
        )?;
        let result = self.call(invocation);

        re_debug!(self, "CALL finished");
        Ok(CallFunctionOutput { rtn: result?.raw })
    }

    fn handle_call_method(
        &mut self,
        input: CallMethodInput,
    ) -> Result<CallMethodOutput, RuntimeError> {
        let mut validated_args = Vec::new();
        for arg in input.args {
            validated_args
                .push(ValidatedData::from_slice(&arg).map_err(RuntimeError::DataValidationError)?);
        }

        re_debug!(
            self,
            "CALL started: component = {}, method = {}, args = {:?}",
            input.component_id,
            input.method,
            validated_args
        );

        let invocation =
            self.prepare_call_method(input.component_id, input.method.as_str(), validated_args)?;
        let result = self.call(invocation);

        re_debug!(self, "CALL finished");
        Ok(CallMethodOutput { rtn: result?.raw })
    }

    fn handle_create_component(
        &mut self,
        input: CreateComponentInput,
    ) -> Result<CreateComponentOutput, RuntimeError> {
        let wasm_process = self
            .wasm_process_state
            .as_mut()
            .ok_or(RuntimeError::IllegalSystemCall)?;

        let data = Self::process_entry_data(&input.state)?;
        let new_objects = wasm_process.process_owned_objects.take(data)?;
        let sys_auth: HashMap<String, MethodAuthorization> = input
            .sys_auth
            .into_iter()
            .map(|(name, proof_rule)| (name, MethodAuthorization::Protected(proof_rule)))
            .collect();
        let component = Component::new(
            wasm_process.vm.invocation.package_id,
            input.blueprint_name,
            sys_auth,
            input.state,
        );
        let component_id = self.track.create_component(component);
        self.track
            .insert_objects_into_component(new_objects, component_id);

        Ok(CreateComponentOutput { component_id })
    }

    fn handle_get_component_info(
        &mut self,
        input: GetComponentInfoInput,
    ) -> Result<GetComponentInfoOutput, RuntimeError> {
        let component = self
            .track
            .get_component(input.component_id)
            .ok_or(RuntimeError::ComponentNotFound(input.component_id))?;

        Ok(GetComponentInfoOutput {
            package_id: component.package_id(),
            blueprint_name: component.blueprint_name().to_owned(),
        })
    }

    fn handle_get_component_state(
        &mut self,
        _: GetComponentStateInput,
    ) -> Result<GetComponentStateOutput, RuntimeError> {
        let wasm_process = self
            .wasm_process_state
            .as_mut()
            .ok_or(RuntimeError::IllegalSystemCall)?;
        let return_state = match &wasm_process.interpreter_state {
            InterpreterState::Component { state, .. } => Ok(state),
            _ => Err(RuntimeError::IllegalSystemCall),
        }?;
        let state = return_state.to_vec();
        Ok(GetComponentStateOutput { state })
    }

    fn handle_put_component_state(
        &mut self,
        input: PutComponentStateInput,
    ) -> Result<PutComponentStateOutput, RuntimeError> {
        let wasm_process = self
            .wasm_process_state
            .as_mut()
            .ok_or(RuntimeError::IllegalSystemCall)?;
        match &wasm_process.interpreter_state {
            InterpreterState::Component {
                component_id,
                initial_loaded_object_refs,
                ..
            } => {
                let mut new_set = Self::process_entry_data(&input.state)?;
                new_set.remove(&initial_loaded_object_refs)?;
                let new_objects = wasm_process.process_owned_objects.take(new_set)?;
                self.track
                    .insert_objects_into_component(new_objects, *component_id);

                // TODO: Verify that process_owned_objects is empty

                let component = self.track.get_component_mut(*component_id).unwrap();
                component.set_state(input.state);
                Ok(())
            }
            _ => Err(RuntimeError::IllegalSystemCall),
        }?;

        Ok(PutComponentStateOutput {})
    }

    fn handle_create_lazy_map(
        &mut self,
        _input: CreateLazyMapInput,
    ) -> Result<CreateLazyMapOutput, RuntimeError> {
        let wasm_process = self
            .wasm_process_state
            .as_mut()
            .ok_or(RuntimeError::IllegalSystemCall)?;
        let lazy_map_id = self.track.new_lazy_map_id();
        wasm_process
            .process_owned_objects
            .lazy_maps
            .insert(lazy_map_id, UnclaimedLazyMap::new());
        Ok(CreateLazyMapOutput { lazy_map_id })
    }

    fn handle_get_lazy_map_entry(
        &mut self,
        input: GetLazyMapEntryInput,
    ) -> Result<GetLazyMapEntryOutput, RuntimeError> {
        let wasm_process = self
            .wasm_process_state
            .as_mut()
            .ok_or(RuntimeError::IllegalSystemCall)?;
        let entry = match wasm_process
            .process_owned_objects
            .get_lazy_map_entry(&input.lazy_map_id, &input.key)
        {
            None => match &mut wasm_process.interpreter_state {
                InterpreterState::Component {
                    initial_loaded_object_refs,
                    additional_object_refs,
                    component_id,
                    ..
                } => {
                    if !initial_loaded_object_refs
                        .lazy_map_ids
                        .contains(&input.lazy_map_id)
                        && !additional_object_refs
                            .lazy_map_ids
                            .contains(&input.lazy_map_id)
                    {
                        return Err(RuntimeError::LazyMapNotFound(input.lazy_map_id));
                    }
                    let value = self.track.get_lazy_map_entry(
                        *component_id,
                        &input.lazy_map_id,
                        &input.key,
                    );
                    if value.is_some() {
                        let map_entry_objects =
                            Self::process_entry_data(&value.as_ref().unwrap()).unwrap();
                        additional_object_refs.extend(map_entry_objects);
                    }

                    Ok(value)
                }
                _ => Err(RuntimeError::LazyMapNotFound(input.lazy_map_id)),
            },
            Some((_, value)) => Ok(value),
        }?;

        Ok(GetLazyMapEntryOutput { value: entry })
    }

    fn handle_put_lazy_map_entry(
        &mut self,
        input: PutLazyMapEntryInput,
    ) -> Result<PutLazyMapEntryOutput, RuntimeError> {
        let wasm_process = self
            .wasm_process_state
            .as_mut()
            .ok_or(RuntimeError::IllegalSystemCall)?;
        let (old_value, lazy_map_state) = match wasm_process
            .process_owned_objects
            .get_lazy_map_entry(&input.lazy_map_id, &input.key)
        {
            None => match &wasm_process.interpreter_state {
                InterpreterState::Component {
                    initial_loaded_object_refs,
                    additional_object_refs,
                    component_id,
                    ..
                } => {
                    if !initial_loaded_object_refs
                        .lazy_map_ids
                        .contains(&input.lazy_map_id)
                        && !additional_object_refs
                            .lazy_map_ids
                            .contains(&input.lazy_map_id)
                    {
                        return Err(RuntimeError::LazyMapNotFound(input.lazy_map_id));
                    }
                    let old_value = self.track.get_lazy_map_entry(
                        *component_id,
                        &input.lazy_map_id,
                        &input.key,
                    );
                    Ok((
                        old_value,
                        Committed {
                            component_id: *component_id,
                        },
                    ))
                }
                _ => Err(RuntimeError::LazyMapNotFound(input.lazy_map_id)),
            },
            Some((root, value)) => Ok((value, Uncommitted { root })),
        }?;
        let mut new_entry_object_refs = Self::process_entry_data(&input.value)?;
        let old_entry_object_refs = match old_value {
            None => ComponentObjectRefs::new(),
            Some(e) => Self::process_entry_data(&e).unwrap(),
        };
        new_entry_object_refs.remove(&old_entry_object_refs)?;

        // Check for cycles
        if let Uncommitted { root } = lazy_map_state {
            if new_entry_object_refs.lazy_map_ids.contains(&root) {
                return Err(RuntimeError::CyclicLazyMap(root));
            }
        }

        let new_objects = wasm_process
            .process_owned_objects
            .take(new_entry_object_refs)?;

        match lazy_map_state {
            Uncommitted { root } => {
                wasm_process.process_owned_objects.insert_lazy_map_entry(
                    &input.lazy_map_id,
                    input.key,
                    input.value,
                );
                wasm_process
                    .process_owned_objects
                    .insert_objects_into_map(new_objects, &root);
            }
            Committed { component_id } => {
                self.track.put_lazy_map_entry(
                    component_id,
                    input.lazy_map_id,
                    input.key,
                    input.value,
                );
                self.track
                    .insert_objects_into_component(new_objects, component_id);
            }
        }

        Ok(PutLazyMapEntryOutput {})
    }

    fn allocate_resource(
        &mut self,
        resource_def_id: ResourceDefId,
        mint_params: MintParams,
    ) -> Result<ResourceContainer, RuntimeError> {
        let resource_def = self
            .track
            .get_resource_def_mut(&resource_def_id)
            .ok_or(RuntimeError::ResourceDefNotFound(resource_def_id))?;

        if !mint_params.is_same_type(&resource_def.resource_type()) {
            return Err(RuntimeError::InvalidMintParams);
        }

        match mint_params {
            MintParams::Fungible { amount } => {
                // Notify resource manager
                resource_def.mint(amount);

                // Allocate fungible
                Ok(ResourceContainer::new_fungible(
                    resource_def_id,
                    resource_def.resource_type().divisibility(),
                    amount,
                ))
            }
            MintParams::NonFungible { entries } => {
                // Notify resource manager
                resource_def.mint(entries.len().into());

                // Allocate non-fungibles
                let mut ids = BTreeSet::new();
                for (id, data) in entries {
                    let non_fungible_address = NonFungibleAddress::new(resource_def_id, id.clone());
                    if self.track.get_non_fungible(&non_fungible_address).is_some() {
                        return Err(RuntimeError::NonFungibleAlreadyExists(non_fungible_address));
                    }

                    let immutable_data = self.process_non_fungible_data(&data.0)?;
                    let mutable_data = self.process_non_fungible_data(&data.1)?;

                    self.track.put_non_fungible(
                        non_fungible_address,
                        NonFungible::new(immutable_data.raw, mutable_data.raw),
                    );
                    ids.insert(id);
                }

                Ok(ResourceContainer::new_non_fungible(resource_def_id, ids))
            }
        }
    }

    fn handle_create_resource(
        &mut self,
        input: CreateResourceInput,
    ) -> Result<CreateResourceOutput, RuntimeError> {
        let resource_def = ResourceDef::new(
            input.resource_type,
            input.metadata,
            input.flags,
            input.mutable_flags,
            input.authorities,
        )
        .map_err(RuntimeError::ResourceDefError)?;

        let resource_def_id = self.track.create_resource_def(resource_def);
        re_debug!(self, "New resource definition: {}", resource_def_id);

        let bucket_id = if let Some(mint_params) = input.mint_params {
            let bucket = Bucket::new(self.allocate_resource(resource_def_id, mint_params)?);
            let bucket_id = self.new_bucket_id()?;
            self.buckets.insert(bucket_id, bucket);
            Some(bucket_id)
        } else {
            None
        };

        Ok(CreateResourceOutput {
            resource_def_id,
            bucket_id,
        })
    }

    fn handle_get_resource_metadata(
        &mut self,
        input: GetResourceMetadataInput,
    ) -> Result<GetResourceMetadataOutput, RuntimeError> {
        let resource_def = self
            .track
            .get_resource_def(&input.resource_def_id)
            .ok_or(RuntimeError::ResourceDefNotFound(input.resource_def_id))?;

        Ok(GetResourceMetadataOutput {
            metadata: resource_def.metadata().clone(),
        })
    }

    fn handle_get_resource_total_supply(
        &mut self,
        input: GetResourceTotalSupplyInput,
    ) -> Result<GetResourceTotalSupplyOutput, RuntimeError> {
        let resource_def = self
            .track
            .get_resource_def(&input.resource_def_id)
            .ok_or(RuntimeError::ResourceDefNotFound(input.resource_def_id))?;

        Ok(GetResourceTotalSupplyOutput {
            total_supply: resource_def.total_supply(),
        })
    }

    fn handle_get_resource_flags(
        &mut self,
        input: GetResourceFlagsInput,
    ) -> Result<GetResourceFlagsOutput, RuntimeError> {
        let resource_def = self
            .track
            .get_resource_def(&input.resource_def_id)
            .ok_or(RuntimeError::ResourceDefNotFound(input.resource_def_id))?;

        Ok(GetResourceFlagsOutput {
            flags: resource_def.flags(),
        })
    }

    fn handle_get_resource_mutable_flags(
        &mut self,
        input: GetResourceMutableFlagsInput,
    ) -> Result<GetResourceMutableFlagsOutput, RuntimeError> {
        let resource_def = self
            .track
            .get_resource_def(&input.resource_def_id)
            .ok_or(RuntimeError::ResourceDefNotFound(input.resource_def_id))?;

        Ok(GetResourceMutableFlagsOutput {
            mutable_flags: resource_def.mutable_flags(),
        })
    }

    fn handle_get_resource_type(
        &mut self,
        input: GetResourceTypeInput,
    ) -> Result<GetResourceTypeOutput, RuntimeError> {
        let resource_def = self
            .track
            .get_resource_def(&input.resource_def_id)
            .ok_or(RuntimeError::ResourceDefNotFound(input.resource_def_id))?;

        Ok(GetResourceTypeOutput {
            resource_type: resource_def.resource_type(),
        })
    }

    fn handle_get_non_fungible_data(
        &mut self,
        input: GetNonFungibleDataInput,
    ) -> Result<GetNonFungibleDataOutput, RuntimeError> {
        let non_fungible = self
            .track
            .get_non_fungible(&input.non_fungible_address)
            .ok_or(RuntimeError::NonFungibleNotFound(
                input.non_fungible_address,
            ))?;

        Ok(GetNonFungibleDataOutput {
            immutable_data: non_fungible.immutable_data(),
            mutable_data: non_fungible.mutable_data(),
        })
    }

    fn handle_non_fungible_exists(
        &mut self,
        input: NonFungibleExistsInput,
    ) -> Result<NonFungibleExistsOutput, RuntimeError> {
        let non_fungible = self.track.get_non_fungible(&input.non_fungible_address);

        Ok(NonFungibleExistsOutput {
            non_fungible_exists: non_fungible.is_some(),
        })
    }

    fn handle_create_vault(
        &mut self,
        input: CreateEmptyVaultInput,
    ) -> Result<CreateEmptyVaultOutput, RuntimeError> {
        let wasm_process = self
            .wasm_process_state
            .as_mut()
            .ok_or(RuntimeError::IllegalSystemCall)?;
        let definition = self
            .track
            .get_resource_def(&input.resource_def_id)
            .ok_or(RuntimeError::ResourceDefNotFound(input.resource_def_id))?;

        let new_vault = Vault::new(ResourceContainer::new_empty(
            input.resource_def_id,
            definition.resource_type(),
        ));
        let vault_id = self.track.new_vault_id();
        wasm_process
            .process_owned_objects
            .vaults
            .insert(vault_id, new_vault);

        Ok(CreateEmptyVaultOutput { vault_id })
    }

    fn get_local_vault(&mut self, vault_id: &VaultId) -> Result<&mut Vault, RuntimeError> {
        let wasm_process = self
            .wasm_process_state
            .as_mut()
            .ok_or(RuntimeError::IllegalSystemCall)?;
        match wasm_process.process_owned_objects.get_vault_mut(vault_id) {
            Some(vault) => Ok(vault),
            None => match &wasm_process.interpreter_state {
                InterpreterState::Component {
                    component_id,
                    initial_loaded_object_refs,
                    additional_object_refs,
                    ..
                } => {
                    if !initial_loaded_object_refs.vault_ids.contains(vault_id)
                        && !additional_object_refs.vault_ids.contains(vault_id)
                    {
                        return Err(RuntimeError::VaultNotFound(*vault_id));
                    }
                    let vault = self.track.get_vault_mut(component_id, vault_id);
                    Ok(vault)
                }
                _ => Err(RuntimeError::VaultNotFound(*vault_id)),
            },
        }
    }

    fn handle_put_into_vault(
        &mut self,
        input: PutIntoVaultInput,
    ) -> Result<PutIntoVaultOutput, RuntimeError> {
        // TODO: restrict access

        let bucket = self
            .buckets
            .remove(&input.bucket_id)
            .ok_or(RuntimeError::BucketNotFound(input.bucket_id))?;

        self.get_local_vault(&input.vault_id)?
            .put(bucket)
            .map_err(RuntimeError::VaultError)?;

        Ok(PutIntoVaultOutput {})
    }

    fn check_resource_auth(
        &mut self,
        resource_def_id: &ResourceDefId,
        transition: &str,
    ) -> Result<(), RuntimeError> {
        let resource_def = self
            .track
            .get_resource_def(&resource_def_id)
            .ok_or(RuntimeError::ResourceDefNotFound(resource_def_id.clone()))?;
        let auth_rule = resource_def.get_auth(transition);
        auth_rule.check(&[self.caller_auth_zone, &self.auth_zone])
    }

    fn handle_enable_flags(
        &mut self,
        input: EnableFlagsInput,
    ) -> Result<EnableFlagsOutput, RuntimeError> {
        // Auth
        self.check_resource_auth(&input.resource_def_id, "enable_flags")?;

        // State Update
        let resource_def = self
            .track
            .get_resource_def_mut(&input.resource_def_id)
            .ok_or(RuntimeError::ResourceDefNotFound(input.resource_def_id))?;
        resource_def
            .enable_flags(input.flags)
            .map_err(RuntimeError::ResourceDefError)?;

        Ok(EnableFlagsOutput {})
    }

    fn handle_disable_flags(
        &mut self,
        input: DisableFlagsInput,
    ) -> Result<DisableFlagsOutput, RuntimeError> {
        // Auth
        self.check_resource_auth(&input.resource_def_id, "disable_flags")?;

        // State Update
        let resource_def = self
            .track
            .get_resource_def_mut(&input.resource_def_id)
            .ok_or(RuntimeError::ResourceDefNotFound(input.resource_def_id))?;
        resource_def
            .disable_flags(input.flags)
            .map_err(RuntimeError::ResourceDefError)?;

        Ok(DisableFlagsOutput {})
    }

    fn handle_lock_flags(
        &mut self,
        input: LockFlagsInput,
    ) -> Result<LockFlagsOutput, RuntimeError> {
        // Auth
        self.check_resource_auth(&input.resource_def_id, "lock_flags")?;

        // State Update
        let resource_def = self
            .track
            .get_resource_def_mut(&input.resource_def_id)
            .ok_or(RuntimeError::ResourceDefNotFound(input.resource_def_id))?;
        resource_def
            .lock_flags(input.flags)
            .map_err(RuntimeError::ResourceDefError)?;

        Ok(LockFlagsOutput {})
    }

    fn handle_update_resource_metadata(
        &mut self,
        input: UpdateResourceMetadataInput,
    ) -> Result<UpdateResourceMetadataOutput, RuntimeError> {
        // Auth
        self.check_resource_auth(&input.resource_def_id, "update_metadata")?;

        // State update
        let resource_def = self
            .track
            .get_resource_def_mut(&input.resource_def_id)
            .ok_or(RuntimeError::ResourceDefNotFound(input.resource_def_id))?;
        resource_def
            .update_metadata(input.new_metadata)
            .map_err(RuntimeError::ResourceDefError)?;

        Ok(UpdateResourceMetadataOutput {})
    }

    fn handle_update_non_fungible_mutable_data(
        &mut self,
        input: UpdateNonFungibleMutableDataInput,
    ) -> Result<UpdateNonFungibleMutableDataOutput, RuntimeError> {
        // Auth
        let resource_def_id = input.non_fungible_address.resource_def_id();
        self.check_resource_auth(&resource_def_id, "update_non_fungible_mutable_data")?;

        // update state
        let data = self.process_non_fungible_data(&input.new_mutable_data)?;
        self.track
            .get_non_fungible_mut(&input.non_fungible_address)
            .ok_or(RuntimeError::NonFungibleNotFound(
                input.non_fungible_address,
            ))?
            .set_mutable_data(data.raw);

        Ok(UpdateNonFungibleMutableDataOutput {})
    }

    fn handle_mint_resource(
        &mut self,
        input: MintResourceInput,
    ) -> Result<MintResourceOutput, RuntimeError> {
        // Auth
        self.check_resource_auth(&input.resource_def_id, "mint")?;

        // wrap resource into a bucket
        let bucket = Bucket::new(self.allocate_resource(input.resource_def_id, input.mint_params)?);
        let bucket_id = self.new_bucket_id()?;
        self.buckets.insert(bucket_id, bucket);

        Ok(MintResourceOutput { bucket_id })
    }

    fn handle_burn_resource(
        &mut self,
        input: BurnResourceInput,
    ) -> Result<BurnResourceOutput, RuntimeError> {
        // Auth
        let bucket = self
            .buckets
            .remove(&input.bucket_id)
            .ok_or(RuntimeError::BucketNotFound(input.bucket_id))?;
        self.check_resource_auth(&bucket.resource_def_id(), "burn")?;

        // Burn
        let resource_def = self
            .track
            .get_resource_def_mut(&bucket.resource_def_id())
            .ok_or(RuntimeError::ResourceDefNotFound(bucket.resource_def_id()))?;

        if bucket.is_locked() {
            return Err(RuntimeError::CantBurnLockedBucket);
        }
        resource_def.burn(bucket.total_amount());

        Ok(BurnResourceOutput {})
    }

    fn handle_take_from_vault(
        &mut self,
        input: TakeFromVaultInput,
    ) -> Result<TakeFromVaultOutput, RuntimeError> {
        let resource_def_id = self.get_local_vault(&input.vault_id)?.resource_def_id();
        self.check_resource_auth(&resource_def_id, "take_from_vault")?;

        let new_bucket = self
            .get_local_vault(&input.vault_id)?
            .take(input.amount)
            .map_err(RuntimeError::VaultError)?;

        let bucket_id = self.new_bucket_id()?;
        self.buckets.insert(bucket_id, new_bucket);

        Ok(TakeFromVaultOutput { bucket_id })
    }

    fn handle_take_non_fungible_from_vault(
        &mut self,
        input: TakeNonFungibleFromVaultInput,
    ) -> Result<TakeNonFungibleFromVaultOutput, RuntimeError> {
        let resource_def_id = self.get_local_vault(&input.vault_id)?.resource_def_id();
        self.check_resource_auth(&resource_def_id, "take_from_vault")?;

        let new_bucket = self
            .get_local_vault(&input.vault_id)?
            .take_non_fungible(&input.non_fungible_id)
            .map_err(RuntimeError::VaultError)?;

        let bucket_id = self.new_bucket_id()?;
        self.buckets.insert(bucket_id, new_bucket);

        Ok(TakeNonFungibleFromVaultOutput { bucket_id })
    }

    fn handle_get_non_fungible_ids_in_vault(
        &mut self,
        input: GetNonFungibleIdsInVaultInput,
    ) -> Result<GetNonFungibleIdsInVaultOutput, RuntimeError> {
        let vault = self.get_local_vault(&input.vault_id)?;
        let non_fungible_ids = vault
            .total_ids()
            .map_err(RuntimeError::VaultError)?
            .into_iter()
            .collect();

        Ok(GetNonFungibleIdsInVaultOutput { non_fungible_ids })
    }

    fn handle_get_vault_amount(
        &mut self,
        input: GetVaultAmountInput,
    ) -> Result<GetVaultAmountOutput, RuntimeError> {
        let vault = self.get_local_vault(&input.vault_id)?;

        Ok(GetVaultAmountOutput {
            amount: vault.total_amount(),
        })
    }

    fn handle_get_vault_resource_def_id(
        &mut self,
        input: GetVaultResourceDefIdInput,
    ) -> Result<GetVaultResourceDefIdOutput, RuntimeError> {
        let vault = self.get_local_vault(&input.vault_id)?;

        Ok(GetVaultResourceDefIdOutput {
            resource_def_id: vault.resource_def_id(),
        })
    }

    fn handle_create_bucket(
        &mut self,
        input: CreateEmptyBucketInput,
    ) -> Result<CreateEmptyBucketOutput, RuntimeError> {
        let definition = self
            .track
            .get_resource_def(&input.resource_def_id)
            .ok_or(RuntimeError::ResourceDefNotFound(input.resource_def_id))?;

        let new_bucket = Bucket::new(ResourceContainer::new_empty(
            input.resource_def_id,
            definition.resource_type(),
        ));
        let bucket_id = self.new_bucket_id()?;
        self.buckets.insert(bucket_id, new_bucket);

        Ok(CreateEmptyBucketOutput { bucket_id })
    }

    fn handle_put_into_bucket(
        &mut self,
        input: PutIntoBucketInput,
    ) -> Result<PutIntoBucketOutput, RuntimeError> {
        let other = self
            .buckets
            .remove(&input.other)
            .ok_or(RuntimeError::BucketNotFound(input.other))?;

        self.buckets
            .get_mut(&input.bucket_id)
            .ok_or(RuntimeError::BucketNotFound(input.bucket_id))?
            .put(other)
            .map_err(RuntimeError::BucketError)?;

        Ok(PutIntoBucketOutput {})
    }

    fn handle_take_from_bucket(
        &mut self,
        input: TakeFromBucketInput,
    ) -> Result<TakeFromBucketOutput, RuntimeError> {
        let new_bucket = self
            .buckets
            .get_mut(&input.bucket_id)
            .ok_or(RuntimeError::BucketNotFound(input.bucket_id))?
            .take(input.amount)
            .map_err(RuntimeError::BucketError)?;
        let bucket_id = self.new_bucket_id()?;
        self.buckets.insert(bucket_id, new_bucket);

        Ok(TakeFromBucketOutput { bucket_id })
    }

    fn handle_get_bucket_amount(
        &mut self,
        input: GetBucketAmountInput,
    ) -> Result<GetBucketAmountOutput, RuntimeError> {
        let amount = self
            .buckets
            .get(&input.bucket_id)
            .map(|b| b.total_amount())
            .ok_or(RuntimeError::BucketNotFound(input.bucket_id))?;

        Ok(GetBucketAmountOutput { amount })
    }

    fn handle_get_bucket_resource_def_id(
        &mut self,
        input: GetBucketResourceDefIdInput,
    ) -> Result<GetBucketResourceDefIdOutput, RuntimeError> {
        let resource_def_id = self
            .buckets
            .get(&input.bucket_id)
            .map(|b| b.resource_def_id())
            .ok_or(RuntimeError::BucketNotFound(input.bucket_id))?;

        Ok(GetBucketResourceDefIdOutput { resource_def_id })
    }

    fn handle_take_non_fungible_from_bucket(
        &mut self,
        input: TakeNonFungibleFromBucketInput,
    ) -> Result<TakeNonFungibleFromBucketOutput, RuntimeError> {
        let new_bucket = self
            .buckets
            .get_mut(&input.bucket_id)
            .ok_or(RuntimeError::BucketNotFound(input.bucket_id))?
            .take_non_fungible(&input.non_fungible_id)
            .map_err(RuntimeError::BucketError)?;
        let bucket_id = self.new_bucket_id()?;
        self.buckets.insert(bucket_id, new_bucket);

        Ok(TakeNonFungibleFromBucketOutput { bucket_id })
    }

    fn handle_get_non_fungible_ids_in_bucket(
        &mut self,
        input: GetNonFungibleIdsInBucketInput,
    ) -> Result<GetNonFungibleIdsInBucketOutput, RuntimeError> {
        let bucket = self
            .buckets
            .get(&input.bucket_id)
            .ok_or(RuntimeError::BucketNotFound(input.bucket_id))?;

        Ok(GetNonFungibleIdsInBucketOutput {
            non_fungible_ids: bucket
                .total_ids()
                .map_err(RuntimeError::BucketError)?
                .into_iter()
                .collect(),
        })
    }

    fn handle_create_bucket_proof(
        &mut self,
        input: CreateBucketProofInput,
    ) -> Result<CreateBucketProofOutput, RuntimeError> {
        Ok(CreateBucketProofOutput {
            proof_id: self.create_bucket_proof(input.bucket_id)?,
        })
    }

    fn handle_create_vault_proof(
        &mut self,
        input: CreateVaultProofInput,
    ) -> Result<CreateVaultProofOutput, RuntimeError> {
        Ok(CreateVaultProofOutput {
            proof_id: self.create_vault_proof(input.vault_id)?,
        })
    }

    fn handle_create_vault_proof_by_amount(
        &mut self,
        input: CreateVaultProofByAmountInput,
    ) -> Result<CreateVaultProofByAmountOutput, RuntimeError> {
        Ok(CreateVaultProofByAmountOutput {
            proof_id: self.create_vault_proof_by_amount(input.vault_id, input.amount)?,
        })
    }

    fn handle_create_vault_proof_by_ids(
        &mut self,
        input: CreateVaultProofByIdsInput,
    ) -> Result<CreateVaultProofByIdsOutput, RuntimeError> {
        Ok(CreateVaultProofByIdsOutput {
            proof_id: self.create_vault_proof_by_ids(input.vault_id, &input.ids)?,
        })
    }

    fn handle_drop_proof(
        &mut self,
        input: DropProofInput,
    ) -> Result<DropProofOutput, RuntimeError> {
        self.drop_proof(input.proof_id)?;

        Ok(DropProofOutput {})
    }

    fn handle_get_proof_amount(
        &mut self,
        input: GetProofAmountInput,
    ) -> Result<GetProofAmountOutput, RuntimeError> {
        let proof = self
            .proofs
            .get(&input.proof_id)
            .ok_or(RuntimeError::ProofNotFound(input.proof_id))?;

        Ok(GetProofAmountOutput {
            amount: proof.total_amount(),
        })
    }

    fn handle_get_proof_resource_def_id(
        &mut self,
        input: GetProofResourceDefIdInput,
    ) -> Result<GetProofResourceDefIdOutput, RuntimeError> {
        let proof = self
            .proofs
            .get(&input.proof_id)
            .ok_or(RuntimeError::ProofNotFound(input.proof_id))?;

        Ok(GetProofResourceDefIdOutput {
            resource_def_id: proof.resource_def_id(),
        })
    }

    fn handle_get_non_fungible_ids_in_proof(
        &mut self,
        input: GetNonFungibleIdsInProofInput,
    ) -> Result<GetNonFungibleIdsInProofOutput, RuntimeError> {
        let proof = self
            .proofs
            .get(&input.proof_id)
            .ok_or(RuntimeError::ProofNotFound(input.proof_id))?;

        Ok(GetNonFungibleIdsInProofOutput {
            non_fungible_ids: proof
                .total_ids()
                .map_err(RuntimeError::ProofError)?
                .into_iter()
                .collect(),
        })
    }

    fn handle_clone_proof(
        &mut self,
        input: CloneProofInput,
    ) -> Result<CloneProofOutput, RuntimeError> {
        Ok(CloneProofOutput {
            proof_id: self.clone_proof(input.proof_id)?,
        })
    }

    fn handle_push_onto_auth_zone(
        &mut self,
        input: PushOntoAuthZoneInput,
    ) -> Result<PushOntoAuthZoneOutput, RuntimeError> {
        self.push_onto_auth_zone(input.proof_id)
            .map(|_| PushOntoAuthZoneOutput {})
    }

    fn handle_pop_from_auth_zone(
        &mut self,
        _input: PopFromAuthZoneInput,
    ) -> Result<PopFromAuthZoneOutput, RuntimeError> {
        self.pop_from_auth_zone()
            .map(|proof_id| PopFromAuthZoneOutput { proof_id })
    }

    fn handle_emit_log(&mut self, input: EmitLogInput) -> Result<EmitLogOutput, RuntimeError> {
        self.track.add_log(input.level, input.message);

        Ok(EmitLogOutput {})
    }

    fn handle_get_call_data(
        &mut self,
        _input: GetCallDataInput,
    ) -> Result<GetCallDataOutput, RuntimeError> {
        let wasm_process = self
            .wasm_process_state
            .as_ref()
            .ok_or(RuntimeError::InterpreterNotStarted)?;
        Ok(GetCallDataOutput {
            function: wasm_process.vm.invocation.function.clone(),
            args: wasm_process
                .vm
                .invocation
                .args
                .iter()
                .cloned()
                .map(|v| v.raw)
                .collect(),
        })
    }

    fn handle_get_transaction_hash(
        &mut self,
        _input: GetTransactionHashInput,
    ) -> Result<GetTransactionHashOutput, RuntimeError> {
        Ok(GetTransactionHashOutput {
            transaction_hash: self.track.transaction_hash(),
        })
    }

    fn handle_get_current_epoch(
        &mut self,
        _input: GetCurrentEpochInput,
    ) -> Result<GetCurrentEpochOutput, RuntimeError> {
        Ok(GetCurrentEpochOutput {
            current_epoch: self.track.current_epoch(),
        })
    }

    fn handle_generate_uuid(
        &mut self,
        _input: GenerateUuidInput,
    ) -> Result<GenerateUuidOutput, RuntimeError> {
        Ok(GenerateUuidOutput {
            uuid: self.track.new_uuid(),
        })
    }

    fn handle_get_actor(&mut self, _input: GetActorInput) -> Result<GetActorOutput, RuntimeError> {
        let wasm_process = self
            .wasm_process_state
            .as_ref()
            .ok_or(RuntimeError::InterpreterNotStarted)?;
        Ok(GetActorOutput {
            actor: wasm_process.vm.invocation.actor.clone(),
        })
    }

    //============================
    // SYSTEM CALL HANDLERS END
    //============================
}

impl<'r, 'l, L: SubstateStore> Externals for Process<'r, 'l, L> {
    fn invoke_index(
        &mut self,
        index: usize,
        args: RuntimeArgs,
    ) -> Result<Option<RuntimeValue>, Trap> {
        match index {
            ENGINE_FUNCTION_INDEX => {
                let operation: u32 = args.nth_checked(0)?;
                match operation {
                    PUBLISH_PACKAGE => self.handle(args, Self::handle_publish),
                    CALL_FUNCTION => self.handle(args, Self::handle_call_function),
                    CALL_METHOD => self.handle(args, Self::handle_call_method),

                    CREATE_COMPONENT => self.handle(args, Self::handle_create_component),
                    GET_COMPONENT_INFO => self.handle(args, Self::handle_get_component_info),
                    GET_COMPONENT_STATE => self.handle(args, Self::handle_get_component_state),
                    PUT_COMPONENT_STATE => self.handle(args, Self::handle_put_component_state),

                    CREATE_LAZY_MAP => self.handle(args, Self::handle_create_lazy_map),
                    GET_LAZY_MAP_ENTRY => self.handle(args, Self::handle_get_lazy_map_entry),
                    PUT_LAZY_MAP_ENTRY => self.handle(args, Self::handle_put_lazy_map_entry),

                    CREATE_RESOURCE => self.handle(args, Self::handle_create_resource),
                    GET_RESOURCE_TYPE => self.handle(args, Self::handle_get_resource_type),
                    GET_RESOURCE_METADATA => self.handle(args, Self::handle_get_resource_metadata),
                    GET_RESOURCE_TOTAL_SUPPLY => {
                        self.handle(args, Self::handle_get_resource_total_supply)
                    }
                    GET_RESOURCE_FLAGS => self.handle(args, Self::handle_get_resource_flags),
                    GET_RESOURCE_MUTABLE_FLAGS => {
                        self.handle(args, Self::handle_get_resource_mutable_flags)
                    }
                    MINT_RESOURCE => self.handle(args, Self::handle_mint_resource),
                    BURN_RESOURCE => self.handle(args, Self::handle_burn_resource),
                    ENABLE_FLAGS => self.handle(args, Self::handle_enable_flags),
                    DISABLE_FLAGS => self.handle(args, Self::handle_disable_flags),
                    LOCK_FLAGS => self.handle(args, Self::handle_lock_flags),
                    UPDATE_NON_FUNGIBLE_MUTABLE_DATA => {
                        self.handle(args, Self::handle_update_non_fungible_mutable_data)
                    }
                    GET_NON_FUNGIBLE_DATA => self.handle(args, Self::handle_get_non_fungible_data),
                    NON_FUNGIBLE_EXISTS => self.handle(args, Self::handle_non_fungible_exists),
                    UPDATE_RESOURCE_METADATA => {
                        self.handle(args, Self::handle_update_resource_metadata)
                    }

                    CREATE_EMPTY_VAULT => self.handle(args, Self::handle_create_vault),
                    PUT_INTO_VAULT => self.handle(args, Self::handle_put_into_vault),
                    TAKE_FROM_VAULT => self.handle(args, Self::handle_take_from_vault),
                    GET_VAULT_AMOUNT => self.handle(args, Self::handle_get_vault_amount),
                    GET_VAULT_RESOURCE_DEF_ID => {
                        self.handle(args, Self::handle_get_vault_resource_def_id)
                    }
                    TAKE_NON_FUNGIBLE_FROM_VAULT => {
                        self.handle(args, Self::handle_take_non_fungible_from_vault)
                    }
                    GET_NON_FUNGIBLE_IDS_IN_VAULT => {
                        self.handle(args, Self::handle_get_non_fungible_ids_in_vault)
                    }

                    CREATE_EMPTY_BUCKET => self.handle(args, Self::handle_create_bucket),
                    PUT_INTO_BUCKET => self.handle(args, Self::handle_put_into_bucket),
                    TAKE_FROM_BUCKET => self.handle(args, Self::handle_take_from_bucket),
                    GET_BUCKET_AMOUNT => self.handle(args, Self::handle_get_bucket_amount),
                    GET_BUCKET_RESOURCE_DEF_ID => {
                        self.handle(args, Self::handle_get_bucket_resource_def_id)
                    }
                    TAKE_NON_FUNGIBLE_FROM_BUCKET => {
                        self.handle(args, Self::handle_take_non_fungible_from_bucket)
                    }
                    GET_NON_FUNGIBLE_IDS_IN_BUCKET => {
                        self.handle(args, Self::handle_get_non_fungible_ids_in_bucket)
                    }

                    CREATE_BUCKET_PROOF => self.handle(args, Self::handle_create_bucket_proof),
                    CREATE_VAULT_PROOF => self.handle(args, Self::handle_create_vault_proof),
                    CREATE_VAULT_PROOF_BY_AMOUNT => {
                        self.handle(args, Self::handle_create_vault_proof_by_amount)
                    }
                    CREATE_VAULT_PROOF_BY_IDS => {
                        self.handle(args, Self::handle_create_vault_proof_by_ids)
                    }
                    DROP_PROOF => self.handle(args, Self::handle_drop_proof),
                    GET_PROOF_AMOUNT => self.handle(args, Self::handle_get_proof_amount),
                    GET_PROOF_RESOURCE_DEF_ID => {
                        self.handle(args, Self::handle_get_proof_resource_def_id)
                    }
                    GET_NON_FUNGIBLE_IDS_IN_PROOF => {
                        self.handle(args, Self::handle_get_non_fungible_ids_in_proof)
                    }
                    CLONE_PROOF => self.handle(args, Self::handle_clone_proof),
                    PUSH_ONTO_AUTH_ZONE => self.handle(args, Self::handle_push_onto_auth_zone),
                    POP_FROM_AUTH_ZONE => self.handle(args, Self::handle_pop_from_auth_zone),

                    EMIT_LOG => self.handle(args, Self::handle_emit_log),
                    GET_CALL_DATA => self.handle(args, Self::handle_get_call_data),
                    GET_TRANSACTION_HASH => self.handle(args, Self::handle_get_transaction_hash),
                    GET_CURRENT_EPOCH => self.handle(args, Self::handle_get_current_epoch),
                    GENERATE_UUID => self.handle(args, Self::handle_generate_uuid),
                    GET_ACTOR => self.handle(args, Self::handle_get_actor),

                    _ => Err(RuntimeError::InvalidRequestCode(operation).into()),
                }
            }
            _ => Err(RuntimeError::HostFunctionNotFound(index).into()),
        }
    }
}<|MERGE_RESOLUTION|>--- conflicted
+++ resolved
@@ -381,13 +381,9 @@
             .buckets
             .get_mut(&bucket_id)
             .ok_or(RuntimeError::BucketNotFound(bucket_id))?;
-<<<<<<< HEAD
         let new_proof = bucket
             .create_proof(ProofSourceId::Bucket(bucket_id))
-            .map_err(RuntimeError::BucketError)?;
-=======
-        let new_proof = bucket.create_proof().map_err(RuntimeError::ProofError)?;
->>>>>>> bb7acd28
+            .map_err(RuntimeError::ProofError)?;
         self.proofs.insert(new_proof_id, new_proof);
 
         Ok(new_proof_id)
@@ -406,13 +402,8 @@
             .get_mut(&bucket_id)
             .ok_or(RuntimeError::BucketNotFound(bucket_id))?;
         let new_proof = bucket
-<<<<<<< HEAD
             .create_proof_by_amount(amount, ProofSourceId::Bucket(bucket_id))
-            .map_err(RuntimeError::BucketError)?;
-=======
-            .create_proof_by_amount(amount)
             .map_err(RuntimeError::ProofError)?;
->>>>>>> bb7acd28
         self.proofs.insert(new_proof_id, new_proof);
 
         Ok(new_proof_id)
@@ -431,13 +422,8 @@
             .get_mut(&bucket_id)
             .ok_or(RuntimeError::BucketNotFound(bucket_id))?;
         let new_proof = bucket
-<<<<<<< HEAD
             .create_proof_by_ids(ids, ProofSourceId::Bucket(bucket_id))
-            .map_err(RuntimeError::BucketError)?;
-=======
-            .create_proof_by_ids(ids)
             .map_err(RuntimeError::ProofError)?;
->>>>>>> bb7acd28
         self.proofs.insert(new_proof_id, new_proof);
 
         Ok(new_proof_id)
@@ -449,13 +435,9 @@
 
         let new_proof_id = self.new_proof_id()?;
         let vault = self.get_local_vault(&vault_id)?;
-<<<<<<< HEAD
         let new_proof = vault
             .create_proof(ProofSourceId::Vault(vault_id))
-            .map_err(RuntimeError::VaultError)?;
-=======
-        let new_proof = vault.create_proof().map_err(RuntimeError::ProofError)?;
->>>>>>> bb7acd28
+            .map_err(RuntimeError::ProofError)?;
         self.proofs.insert(new_proof_id, new_proof);
 
         Ok(new_proof_id)
@@ -471,13 +453,8 @@
         let new_proof_id = self.new_proof_id()?;
         let vault = self.get_local_vault(&vault_id)?;
         let new_proof = vault
-<<<<<<< HEAD
             .create_proof_by_amount(amount, ProofSourceId::Vault(vault_id))
-            .map_err(RuntimeError::VaultError)?;
-=======
-            .create_proof_by_amount(amount)
             .map_err(RuntimeError::ProofError)?;
->>>>>>> bb7acd28
         self.proofs.insert(new_proof_id, new_proof);
 
         Ok(new_proof_id)
@@ -493,13 +470,8 @@
         let new_proof_id = self.new_proof_id()?;
         let vault = self.get_local_vault(&vault_id)?;
         let new_proof = vault
-<<<<<<< HEAD
             .create_proof_by_ids(ids, ProofSourceId::Vault(vault_id))
-            .map_err(RuntimeError::VaultError)?;
-=======
-            .create_proof_by_ids(ids)
             .map_err(RuntimeError::ProofError)?;
->>>>>>> bb7acd28
         self.proofs.insert(new_proof_id, new_proof);
 
         Ok(new_proof_id)
@@ -604,13 +576,9 @@
         proof_id: ProofId,
         mut bucket: Bucket,
     ) -> Result<(), RuntimeError> {
-<<<<<<< HEAD
         let proof = bucket
             .create_proof(ProofSourceId::Bucket(bucket_id))
-            .map_err(RuntimeError::BucketError)?;
-=======
-        let proof = bucket.create_proof().map_err(RuntimeError::ProofError)?;
->>>>>>> bb7acd28
+            .map_err(RuntimeError::ProofError)?;
         self.proofs.insert(proof_id, proof);
         Ok(())
     }
