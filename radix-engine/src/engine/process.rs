--- conflicted
+++ resolved
@@ -500,11 +500,7 @@
         Ok(new_proof_id)
     }
 
-<<<<<<< HEAD
-    // Creates a auth zone proof.
-=======
     // Creates a auth zone proof for all of the specified resource.
->>>>>>> 61f4ff92
     pub fn create_auth_zone_proof(
         &mut self,
         resource_def_id: ResourceDefId,
@@ -602,26 +598,15 @@
         Ok(())
     }
 
-<<<<<<< HEAD
     pub fn drop_all_named_proofs(&mut self) -> Result<(), RuntimeError> {
-=======
-    /// Drops all proofs owned by this process.
-    pub fn drop_all_proofs(&mut self) -> Result<(), RuntimeError> {
-        // named proofs
->>>>>>> 61f4ff92
         let proof_ids: Vec<ProofId> = self.proofs.keys().cloned().collect();
         for proof_id in proof_ids {
             self.drop_proof(proof_id)?;
         }
-<<<<<<< HEAD
         Ok(())
     }
 
     pub fn drop_all_auth_zone_proofs(&mut self) -> Result<(), RuntimeError> {
-=======
-
-        // proofs in auth zone
->>>>>>> 61f4ff92
         loop {
             if let Some(proof) = self.auth_zone.pop() {
                 proof.drop();
@@ -629,7 +614,6 @@
                 break;
             }
         }
-<<<<<<< HEAD
         Ok(())
     }
 
@@ -637,10 +621,6 @@
     pub fn drop_all_proofs(&mut self) -> Result<(), RuntimeError> {
         self.drop_all_named_proofs()?;
         self.drop_all_auth_zone_proofs()
-=======
-
-        Ok(())
->>>>>>> 61f4ff92
     }
 
     /// (Transaction ONLY) Calls a method.
