--- conflicted
+++ resolved
@@ -55,12 +55,8 @@
     Kernel,
     MoveUpstream,
     Deref,
-<<<<<<< HEAD
     Globalize,
-    ScryptoInterpreter,
-=======
     Resolver,
->>>>>>> 81cc649c
     NodeMoveModule,
     AuthModule,
     LoggerModule,
