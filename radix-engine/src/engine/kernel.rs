--- conflicted
+++ resolved
@@ -756,16 +756,11 @@
         system_api: &mut Y,
     ) -> Result<(Self::Output, CallFrameUpdate), RuntimeError>
     where
-<<<<<<< HEAD
-        Y: SystemApi<'s, R>
+        Y: SystemApi
             + Invokable<ScryptoInvocation>
             + InvokableNative<'a>
             + ScryptoSyscalls<RuntimeError>
-            + SysInvokableNative<RuntimeError>,
-        R: FeeReserve;
-=======
-        Y: SystemApi + Invokable<ScryptoInvocation> + InvokableNative<'a>;
->>>>>>> deb6dc03
+            + SysInvokableNative<RuntimeError>;
 }
 
 impl<'g, 's, 'a, W, I, R> InvokableNative<'a> for Kernel<'g, 's, W, I, R>
