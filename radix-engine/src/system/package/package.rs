--- conflicted
+++ resolved
@@ -17,7 +17,7 @@
 use radix_engine_interface::api::package::*;
 use radix_engine_interface::api::unsafe_api::ClientCostingReason;
 use radix_engine_interface::api::ClientApi;
-use radix_engine_interface::blueprints::resource::{AccessRule, AccessRules};
+use radix_engine_interface::blueprints::resource::{AccessRule, AccessRulesConfig};
 use radix_engine_interface::schema::PackageSchema;
 
 #[derive(Debug, Clone, PartialEq, Eq, ScryptoSbor)]
@@ -46,9 +46,21 @@
     royalty_vault: Option<Own>,
     royalty_config: BTreeMap<String, RoyaltyConfig>,
     metadata: BTreeMap<String, String>,
-    access_rules: AccessRules,
+    access_rules: AccessRulesConfig,
     function_access_rules: FunctionAccessRulesSubstate,
 ) -> BTreeMap<NodeModuleId, RENodeModuleInit> {
+    let mut metadata_substates = BTreeMap::new();
+    for (key, value) in metadata {
+        metadata_substates.insert(
+            SubstateOffset::KeyValueStore(KeyValueStoreOffset::Entry(
+                scrypto_encode(&key).unwrap(),
+            )),
+            RuntimeSubstate::KeyValueStoreEntry(KeyValueStoreEntrySubstate::Some(
+                ScryptoValue::String { value },
+            )),
+        );
+    }
+
     let mut node_modules = BTreeMap::new();
     node_modules.insert(
         NodeModuleId::TypeInfo,
@@ -67,7 +79,7 @@
     );
     node_modules.insert(
         NodeModuleId::Metadata,
-        RENodeModuleInit::Metadata(MetadataSubstate { metadata: metadata }),
+        RENodeModuleInit::Metadata(metadata_substates),
     );
     node_modules.insert(
         NodeModuleId::AccessRules,
@@ -135,52 +147,9 @@
             RuntimeError::InterpreterError(InterpreterError::ScryptoInputDecodeError(e))
         })?;
 
-<<<<<<< HEAD
         // Validate schema
         validate_package_schema(&input.schema)
             .map_err(|e| RuntimeError::ApplicationError(ApplicationError::PackageError(e)))?;
-=======
-        let access_rules = MethodAccessRulesSubstate {
-            access_rules: input.access_rules,
-        };
-
-        let mut metadata_substates = BTreeMap::new();
-        for (key, value) in input.metadata {
-            metadata_substates.insert(
-                SubstateOffset::KeyValueStore(KeyValueStoreOffset::Entry(
-                    scrypto_encode(&key).unwrap(),
-                )),
-                RuntimeSubstate::KeyValueStoreEntry(KeyValueStoreEntrySubstate::Some(
-                    ScryptoValue::String { value },
-                )),
-            );
-        }
-
-        let mut node_modules = BTreeMap::new();
-        node_modules.insert(
-            NodeModuleId::TypeInfo,
-            RENodeModuleInit::TypeInfo(TypeInfoSubstate {
-                package_address: PACKAGE_LOADER,
-                blueprint_name: PACKAGE_LOADER_BLUEPRINT.to_string(),
-                global: true,
-            }),
-        );
-        node_modules.insert(
-            NodeModuleId::Metadata,
-            RENodeModuleInit::Metadata(metadata_substates),
-        );
-        node_modules.insert(
-            NodeModuleId::AccessRules,
-            RENodeModuleInit::MethodAccessRules(access_rules),
-        );
-        node_modules.insert(
-            NodeModuleId::FunctionAccessRules,
-            RENodeModuleInit::FunctionAccessRules(FunctionAccessRulesSubstate {
-                access_rules: input.package_access_rules,
-                default_auth: input.default_package_access_rule,
-            }),
-        );
->>>>>>> ea37706d
 
         // Build node init
         let info = PackageInfoSubstate {
@@ -249,7 +218,6 @@
             dependent_resources: BTreeSet::new(),
             dependent_components: BTreeSet::new(),
         };
-<<<<<<< HEAD
         let code_type = PackageCodeTypeSubstate::Wasm;
         let code = PackageCodeSubstate { code: input.code };
         let node_init = RENodeInit::GlobalPackage(info, code_type, code);
@@ -261,61 +229,6 @@
             input.metadata,
             input.access_rules,
             FunctionAccessRulesSubstate {
-=======
-        let package_royalty_config = PackageRoyaltyConfigSubstate {
-            royalty_config: input.royalty_config,
-        };
-        let package_royalty_accumulator = PackageRoyaltyAccumulatorSubstate {
-            royalty: Own::Vault(royalty_vault_id),
-        };
-
-        let mut metadata_substates = BTreeMap::new();
-        for (key, value) in input.metadata {
-            metadata_substates.insert(
-                SubstateOffset::KeyValueStore(KeyValueStoreOffset::Entry(
-                    scrypto_encode(&key).unwrap(),
-                )),
-                RuntimeSubstate::KeyValueStoreEntry(KeyValueStoreEntrySubstate::Some(
-                    ScryptoValue::String { value },
-                )),
-            );
-        }
-
-        let access_rules = MethodAccessRulesSubstate {
-            access_rules: input.access_rules,
-        };
-
-        // TODO: Can we trust developers enough to add protection for
-        // - `metadata::set`
-        // - `access_rules_chain::add_access_rules`
-        // - `royalty::set_royalty_config`
-        // - `royalty::claim_royalty`
-
-        let mut node_modules = BTreeMap::new();
-        node_modules.insert(
-            NodeModuleId::TypeInfo,
-            RENodeModuleInit::TypeInfo(TypeInfoSubstate {
-                package_address: PACKAGE_LOADER,
-                blueprint_name: PACKAGE_LOADER_BLUEPRINT.to_string(),
-                global: true,
-            }),
-        );
-        node_modules.insert(
-            NodeModuleId::PackageRoyalty,
-            RENodeModuleInit::PackageRoyalty(package_royalty_config, package_royalty_accumulator),
-        );
-        node_modules.insert(
-            NodeModuleId::Metadata,
-            RENodeModuleInit::Metadata(metadata_substates),
-        );
-        node_modules.insert(
-            NodeModuleId::AccessRules,
-            RENodeModuleInit::MethodAccessRules(access_rules),
-        );
-        node_modules.insert(
-            NodeModuleId::FunctionAccessRules,
-            RENodeModuleInit::FunctionAccessRules(FunctionAccessRulesSubstate {
->>>>>>> ea37706d
                 access_rules: BTreeMap::new(),
                 default_auth: AccessRule::AllowAll,
             },
