--- conflicted
+++ resolved
@@ -151,18 +151,13 @@
     //======================
 
     #[inline]
-<<<<<<< HEAD
     pub fn run_native_code_cost(
         &self,
         package_address: &PackageAddress,
         export_name: &str,
         input_size: &usize,
     ) -> u32 {
-        let cpu_instructions = NATIVE_FUNCTION_BASE_COSTS
-=======
-    pub fn run_native_code_cost(&self, package_address: &PackageAddress, export_name: &str) -> u32 {
         let native_execution_units = NATIVE_FUNCTION_BASE_COSTS
->>>>>>> b3e83eea
             .get(package_address)
             .and_then(|x| x.get(export_name).cloned())
             .unwrap_or_else(|| {
@@ -176,14 +171,10 @@
                     ))
             });
 
-<<<<<<< HEAD
         // Reference EC2 instance c5.4xlarge has CPU clock 3.4 GHz which means in 1 µs it executes 3400 instructions
         // (1 core, single-threaded operation, skipping CPU cache influence).
         // Basing on above assumptions return native function execution time in µs:
-        cpu_instructions / 3400
-=======
-        native_execution_units / 10
->>>>>>> b3e83eea
+        native_execution_units / 3400
     }
 
     #[inline]
