--- conflicted
+++ resolved
@@ -594,7 +594,6 @@
             _ => return Ok(false),
         };
 
-<<<<<<< HEAD
         let definition = load_blueprint_definition(
             blueprint_id.package_address,
             &BlueprintVersionKey {
@@ -616,7 +615,10 @@
                         export,
                         receiver_info: None,
                     }),
-                    args: IndexedScryptoValue::from_typed(&OnVirtualizeInput { node_id }),
+                    args: IndexedScryptoValue::from_typed(&OnVirtualizeInput {
+                        variant_id,
+                        rid: copy_u8_array(&node_id.as_bytes()[1..]),
+                    }),
                 }))?
                 .into();
 
@@ -624,17 +626,6 @@
                 scrypto_decode(&rtn).expect("`on_virtualize` output should've been validated");
             let modules = modules.into_iter().map(|(id, own)| (id, own.0)).collect();
             let address = GlobalAddress::new_or_panic(node_id.into());
-=======
-        let rtn: Vec<u8> = api
-            .kernel_invoke(Box::new(KernelInvocation {
-                actor: Actor::blueprint_hook(blueprint_id.clone(), BlueprintHook::OnVirtualize),
-                args: IndexedScryptoValue::from_typed(&OnVirtualizeInput {
-                    variant_id,
-                    rid: copy_u8_array(&node_id.as_bytes()[1..]),
-                }),
-            }))?
-            .into();
->>>>>>> 4541afbd
 
             let mut system = SystemService::new(api);
             let address_reservation =
