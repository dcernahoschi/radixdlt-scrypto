--- conflicted
+++ resolved
@@ -1,16 +1,7 @@
-use super::PackageRoyaltyConfigSubstate;
+use super::{PackageRoyaltyAccumulatorSubstate, PackageRoyaltyConfigSubstate};
 use crate::engine::*;
-<<<<<<< HEAD
-use crate::engine::{
-    CallFrameUpdate, LockFlags, NativeExecutable, NativeInvocation, NativeInvocationInfo,
-    RuntimeError, SystemApi,
-};
-use crate::model::PackageRoyaltyAccumulatorSubstate;
-use crate::model::{GlobalAddressSubstate, PackageInfoSubstate, Resource};
-=======
 use crate::engine::{CallFrameUpdate, LockFlags, RuntimeError, SystemApi};
-use crate::model::{GlobalAddressSubstate, MetadataSubstate, PackageSubstate};
->>>>>>> cb141ba7
+use crate::model::{GlobalAddressSubstate, MetadataSubstate, PackageInfoSubstate, Resource};
 use crate::types::*;
 use crate::wasm::*;
 use core::fmt::Debug;
@@ -88,22 +79,15 @@
         let package_royalty_accumulator = PackageRoyaltyAccumulatorSubstate {
             royalty: Resource::new_empty(RADIX_TOKEN, ResourceType::Fungible { divisibility: 18 }),
         };
-
-<<<<<<< HEAD
+        let metadata_substate = MetadataSubstate {
+            metadata: self.metadata,
+        };
+
         let node_id = system_api.create_node(RENode::Package(
             package,
             package_royalty_config,
             package_royalty_accumulator,
-=======
-        let metadata_substate = MetadataSubstate {
-            metadata: self.metadata,
-        };
-
-        let node_id = system_api.create_node(RENode::Package(
-            package,
             metadata_substate,
-            package_royalty_config,
->>>>>>> cb141ba7
         ))?;
         let package_id: PackageId = node_id.into();
 
@@ -158,14 +142,18 @@
         let package_royalty_config = PackageRoyaltyConfigSubstate {
             royalty_config: HashMap::new(), // TODO: add user interface
         };
+        let package_royalty_accumulator = PackageRoyaltyAccumulatorSubstate {
+            royalty: Resource::new_empty(RADIX_TOKEN, ResourceType::Fungible { divisibility: 18 }),
+        };
         let metadata_substate = MetadataSubstate {
             metadata: self.metadata,
         };
 
         let node_id = system_api.create_node(RENode::Package(
             package,
+            package_royalty_config,
+            package_royalty_accumulator,
             metadata_substate,
-            package_royalty_config,
         ))?;
         let package_id: PackageId = node_id.into();
 
