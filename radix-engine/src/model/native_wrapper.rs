--- conflicted
+++ resolved
@@ -551,7 +551,6 @@
                 Ok(Box::new(rtn))
             }
         },
-<<<<<<< HEAD
         NativeInvocation::Account(account_method) => match account_method {
             AccountInvocation::Create(invocation) => {
                 let rtn = api.invoke(invocation)?;
@@ -618,7 +617,10 @@
                 Ok(Box::new(rtn))
             }
             AccountInvocation::CreateProofByIds(invocation) => {
-=======
+                let rtn = api.invoke(invocation)?;
+                Ok(Box::new(rtn))
+            }
+        },
         NativeInvocation::AccessController(method) => match method {
             AccessControllerInvocation::CreateGlobal(invocation) => {
                 let rtn = api.invoke(invocation)?;
@@ -665,7 +667,6 @@
                 Ok(Box::new(rtn))
             }
             AccessControllerInvocation::StopTimedRecovery(invocation) => {
->>>>>>> 1d6bf4d1
                 let rtn = api.invoke(invocation)?;
                 Ok(Box::new(rtn))
             }
