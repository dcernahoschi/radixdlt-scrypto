--- conflicted
+++ resolved
@@ -40,15 +40,7 @@
         let (receiver, actor) = if let Some(receiver) = self.receiver {
             let original_node_id = match receiver {
                 ScryptoReceiver::Global(component_address) => match component_address {
-<<<<<<< HEAD
                     ComponentAddress::Normal(..) => {
-=======
-                    ComponentAddress::Normal(..)
-                    | ComponentAddress::Account(..)
-                    | ComponentAddress::EcdsaSecp256k1VirtualAccount(..)
-                    | ComponentAddress::EddsaEd25519VirtualAccount(..)
-                    | ComponentAddress::AccessController(..) => {
->>>>>>> 1d6bf4d1
                         RENodeId::Global(GlobalAddress::Component(component_address))
                     }
                     ComponentAddress::Clock(..)
@@ -59,7 +51,8 @@
                     | ComponentAddress::EddsaEd25519VirtualIdentity(..)
                     | ComponentAddress::Account(..)
                     | ComponentAddress::EcdsaSecp256k1VirtualAccount(..)
-                    | ComponentAddress::EddsaEd25519VirtualAccount(..) => {
+                    | ComponentAddress::EddsaEd25519VirtualAccount(..)
+                    | ComponentAddress::AccessController(..) => {
                         return Err(RuntimeError::InterpreterError(
                             InterpreterError::InvalidInvocation,
                         ));
