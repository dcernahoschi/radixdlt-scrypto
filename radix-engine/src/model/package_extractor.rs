use sbor::rust::boxed::Box;
use sbor::rust::collections::HashMap;
use sbor::rust::string::String;
use sbor::rust::vec::Vec;
use sbor::{DecodeError, Type};
use scrypto::abi::BlueprintAbi;
use scrypto::buffer::scrypto_decode;
use scrypto::prelude::Package;
use scrypto::values::ScryptoValue;

use crate::engine::NopWasmRuntime;
use crate::fee::{
    MAX_EXTRACT_ABI_COST, WASM_GROW_MEMORY_COST, WASM_INSTRUCTION_COST, WASM_MAX_STACK_SIZE,
    WASM_METERING_V1,
};
use crate::wasm::*;

#[derive(Debug)]
pub enum ExtractAbiError {
    InvalidWasm(PrepareError),
    FailedToExportBlueprintAbi(InvokeError),
    AbiDecodeError(DecodeError),
    InvalidBlueprintAbi,
}

fn extract_abi(code: &[u8]) -> Result<HashMap<String, BlueprintAbi>, ExtractAbiError> {
    let function_exports = WasmModule::init(code)
        .and_then(WasmModule::to_bytes)
        .map_err(ExtractAbiError::InvalidWasm)?
        .1
        .into_iter()
        .filter(|s| s.ends_with("_abi"));

    let mut wasm_engine = DefaultWasmEngine::new();
    let mut wasm_instrumenter = WasmInstrumenter::new();

    let metering_params = WasmMeteringParams::new(
        WASM_METERING_V1,
        WASM_INSTRUCTION_COST,
        WASM_GROW_MEMORY_COST,
        WASM_MAX_STACK_SIZE,
    );
    let instrumented_code = wasm_instrumenter.instrument(code, &metering_params);
    let mut runtime: Box<dyn WasmRuntime> = Box::new(NopWasmRuntime::new(MAX_EXTRACT_ABI_COST));
    let mut instance = wasm_engine.instantiate(&instrumented_code);
    let mut blueprints = HashMap::new();
    for method_name in function_exports {
        let rtn = instance
<<<<<<< HEAD
            .invoke_export(&method_name, &ScryptoValue::unit(), &mut runtime_boxed)
=======
            .invoke_export(&method_name, "", &ScryptoValue::unit(), &mut runtime)
>>>>>>> cf6221c0
            .map_err(ExtractAbiError::FailedToExportBlueprintAbi)?;

        let abi: BlueprintAbi =
            scrypto_decode(&rtn.raw).map_err(ExtractAbiError::AbiDecodeError)?;

        if let Type::Struct { name, fields: _ } = &abi.structure {
            blueprints.insert(name.clone(), abi);
        } else {
            return Err(ExtractAbiError::InvalidBlueprintAbi);
        }
    }
    Ok(blueprints)
}

pub fn extract_package(code: Vec<u8>) -> Result<Package, ExtractAbiError> {
    let blueprints = extract_abi(&code)?;
    let package = Package { code, blueprints };
    Ok(package)
}<|MERGE_RESOLUTION|>--- conflicted
+++ resolved
@@ -46,11 +46,7 @@
     let mut blueprints = HashMap::new();
     for method_name in function_exports {
         let rtn = instance
-<<<<<<< HEAD
-            .invoke_export(&method_name, &ScryptoValue::unit(), &mut runtime_boxed)
-=======
-            .invoke_export(&method_name, "", &ScryptoValue::unit(), &mut runtime)
->>>>>>> cf6221c0
+            .invoke_export(&method_name, &ScryptoValue::unit(), &mut runtime)
             .map_err(ExtractAbiError::FailedToExportBlueprintAbi)?;
 
         let abi: BlueprintAbi =
