--- conflicted
+++ resolved
@@ -84,16 +84,6 @@
         W: WasmEngine<I>,
         I: WasmInstance,
     {
-<<<<<<< HEAD
-        let mut instance = system_api.wasm_engine().instantiate(self.code());
-        let mut cost_unit_counter =
-            CostUnitCounter::new(CALL_FUNCTION_COST_UNIT_LIMIT, CALL_FUNCTION_COST_UNIT_LIMIT);
-
-        let blueprint_abi = self
-            .blueprint_abi(actor.blueprint_name())
-            .expect("Blueprint should exist");
-        let runtime = RadixEngineWasmRuntime::new(
-=======
         let wasm_metering_params = system_api.fee_table().wasm_metering_params();
         let instrumented_code = system_api
             .wasm_instrumenter()
@@ -103,7 +93,6 @@
             .blueprint_abi(actor.blueprint_name())
             .expect("Blueprint should exist");
         let mut runtime: Box<dyn WasmRuntime> = Box::new(RadixEngineWasmRuntime::new(
->>>>>>> 465c9ce1
             actor.clone(),
             component,
             blueprint_abi,
