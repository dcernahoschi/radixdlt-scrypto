use crate::engine::{AuthModule, HeapRENode, LockFlags, SystemApi};
use crate::fee::FeeReserve;
use crate::model::{
    HardAuthRule, HardProofRule, HardResourceOrNonFungible, InvokeError, MethodAuthorization,
    SystemSubstate,
};
use crate::types::*;
<<<<<<< HEAD
use crate::wasm::*; 
=======
use scrypto::core::{SystemCreateInput, SystemFunction};
>>>>>>> 4bb5debb

#[derive(Debug, Clone, Eq, PartialEq, TypeId, Encode, Decode)]
pub enum SystemError {
    InvalidRequestData(DecodeError),
}

#[derive(Debug, Clone, TypeId, Encode, Decode, PartialEq, Eq)]
pub struct System {
    pub info: SystemSubstate,
}

impl System {
    pub fn function_auth(func: &SystemFunction) -> Vec<MethodAuthorization> {
        match func {
            SystemFunction::Create => {
                vec![MethodAuthorization::Protected(HardAuthRule::ProofRule(
                    HardProofRule::Require(HardResourceOrNonFungible::NonFungible(
                        NonFungibleAddress::new(SYSTEM_TOKEN, AuthModule::system_id()),
                    )),
                ))]
            }
        }
    }

    pub fn method_auth(method: &SystemMethod) -> Vec<MethodAuthorization> {
        match method {
            SystemMethod::SetEpoch => {
                vec![MethodAuthorization::Protected(HardAuthRule::ProofRule(
                    HardProofRule::Require(HardResourceOrNonFungible::NonFungible(
                        NonFungibleAddress::new(SYSTEM_TOKEN, AuthModule::supervisor_id()),
                    )),
                ))]
            }
            _ => vec![],
        }
    }

    pub fn static_main<'s, Y, R>(
        func: SystemFunction,
        args: ScryptoValue,
        system_api: &mut Y,
    ) -> Result<ScryptoValue, InvokeError<SystemError>>
    where
        Y: SystemApi<'s, R>,
        R: FeeReserve,
    {
        match func {
            SystemFunction::Create => {
                let _: SystemCreateInput = scrypto_decode(&args.raw)
                    .map_err(|e| InvokeError::Error(SystemError::InvalidRequestData(e)))?;

                let node_id = system_api.node_create(HeapRENode::System(System {
                    info: SystemSubstate { epoch: 0 },
                }))?;

                let global_address = system_api.node_globalize(node_id)?;

                let component_address: ComponentAddress = global_address.into();

                Ok(ScryptoValue::from_typed(&component_address))
            }
        }
    }

    fn method_lock_flags(method: SystemMethod) -> LockFlags {
        match method {
            SystemMethod::SetEpoch => LockFlags::MUTABLE,
            SystemMethod::GetCurrentEpoch => LockFlags::read_only(),
            SystemMethod::GetTransactionHash => LockFlags::read_only(),
        }
    }

    pub fn main<'s, Y, R>(
        component_id: ComponentId,
        method: SystemMethod,
        args: ScryptoValue,
        system_api: &mut Y,
    ) -> Result<ScryptoValue, InvokeError<SystemError>>
    where
        Y: SystemApi<'s, R>,
        R: FeeReserve,
    {
        let node_id = RENodeId::System(component_id);
        let offset = SubstateOffset::System(SystemOffset::System);
        let handle = system_api.lock_substate(node_id, offset, Self::method_lock_flags(method))?;

        match method {
            SystemMethod::GetCurrentEpoch => {
                let _: SystemGetCurrentEpochInput = scrypto_decode(&args.raw)
                    .map_err(|e| InvokeError::Error(SystemError::InvalidRequestData(e)))?;

                let substate_ref = system_api.get_ref(handle)?;
                let system = substate_ref.system();

                Ok(ScryptoValue::from_typed(&system.epoch))
            }
            SystemMethod::SetEpoch => {
                let SystemSetEpochInput { epoch } = scrypto_decode(&args.raw)
                    .map_err(|e| InvokeError::Error(SystemError::InvalidRequestData(e)))?;

                let mut substate_mut = system_api
                    .get_ref_mut(handle)
                    .map_err(InvokeError::Downstream)?;
                let mut raw_mut = substate_mut.get_raw_mut();
                raw_mut.system().epoch = epoch;
                substate_mut.flush()?;

                Ok(ScryptoValue::from_typed(&()))
            }
            SystemMethod::GetTransactionHash => {
                let _: SystemGetTransactionHashInput = scrypto_decode(&args.raw)
                    .map_err(|e| InvokeError::Error(SystemError::InvalidRequestData(e)))?;
                Ok(ScryptoValue::from_typed(
                    &system_api.read_transaction_hash()?,
                ))
            }
        }
    }
}<|MERGE_RESOLUTION|>--- conflicted
+++ resolved
@@ -5,11 +5,6 @@
     SystemSubstate,
 };
 use crate::types::*;
-<<<<<<< HEAD
-use crate::wasm::*; 
-=======
-use scrypto::core::{SystemCreateInput, SystemFunction};
->>>>>>> 4bb5debb
 
 #[derive(Debug, Clone, Eq, PartialEq, TypeId, Encode, Decode)]
 pub enum SystemError {
