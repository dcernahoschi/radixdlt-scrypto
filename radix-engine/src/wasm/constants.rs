--- conflicted
+++ resolved
@@ -6,7 +6,6 @@
 pub const CALL_FUNCTION_FUNCTION_NAME: &str = "call_function";
 pub const CALL_NATIVE_FUNCTION_ID: usize = 3;
 pub const CALL_NATIVE_FUNCTION_NAME: &str = "call_native";
-<<<<<<< HEAD
 pub const NEW_PACKAGE_FUNCTION_ID: usize = 13;
 pub const NEW_PACKAGE_FUNCTION_NAME: &str = "new_package";
 pub const NEW_COMPONENT_FUNCTION_ID: usize = 14;
@@ -15,14 +14,7 @@
 pub const NEW_KEY_VALUE_STORE_FUNCTION_NAME: &str = "new_key_value_store";
 pub const GLOBALIZE_COMPONENT_FUNCTION_ID: usize = 15;
 pub const GLOBALIZE_COMPONENT_FUNCTION_NAME: &str = "globalize_component";
-pub const GET_VISIBLE_NODES_FUNCTION_ID: usize = 5;
-pub const GET_VISIBLE_NODES_FUNCTION_NAME: &str = "get_visible_nodes";
 pub const DROP_NODE_FUNCTION_ID: usize = 6;
-=======
-pub const CREATE_NODE_FUNCTION_ID: usize = 4;
-pub const CREATE_NODE_FUNCTION_NAME: &str = "create_node";
-pub const DROP_NODE_FUNCTION_ID: usize = 5;
->>>>>>> b80524f3
 pub const DROP_NODE_FUNCTION_NAME: &str = "drop_node";
 pub const LOCK_SUBSTATE_FUNCTION_ID: usize = 6;
 pub const LOCK_SUBSTATE_FUNCTION_NAME: &str = "lock_substate";
@@ -30,15 +22,9 @@
 pub const READ_SUBSTATE_FUNCTION_NAME: &str = "read_substate";
 pub const WRITE_SUBSTATE_FUNCTION_ID: usize = 8;
 pub const WRITE_SUBSTATE_FUNCTION_NAME: &str = "write_substate";
-<<<<<<< HEAD
 pub const DROP_LOCK_FUNCTION_ID: usize = 10;
 pub const DROP_LOCK_FUNCTION_NAME: &str = "drop_lock";
 pub const GET_ACTOR_FUNCTION_ID: usize = 11;
-=======
-pub const UNLOCK_SUBSTATE_FUNCTION_ID: usize = 9;
-pub const UNLOCK_SUBSTATE_FUNCTION_NAME: &str = "unlock_substate";
-pub const GET_ACTOR_FUNCTION_ID: usize = 10;
->>>>>>> b80524f3
 pub const GET_ACTOR_FUNCTION_NAME: &str = "get_actor";
 pub const CONSUME_COST_UNITS_FUNCTION_ID: usize = 11;
 pub const CONSUME_COST_UNITS_FUNCTION_NAME: &str = "gas";
