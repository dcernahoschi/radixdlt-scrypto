--- conflicted
+++ resolved
@@ -545,13 +545,8 @@
     /// Note: you need to make sure the worktop contains the required resource to avoid runtime error.
     pub fn new_account_with_resource(
         &mut self,
-<<<<<<< HEAD
         auth_rule: &ProofRule,
-        resource_spec: &ResourceSpecification,
-=======
-        key: EcdsaPublicKey,
         resource: &ResourceSpecifier,
->>>>>>> a1b49d36
     ) -> &mut Self {
         self.take_from_worktop(resource, |builder, bucket_id| {
             builder
