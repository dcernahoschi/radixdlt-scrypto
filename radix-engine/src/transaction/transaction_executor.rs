use crate::engine::Track;
use crate::engine::*;
use crate::fee::{FeeReserve, FeeTable, SystemLoanFeeReserve};
use crate::ledger::{ReadableSubstateStore, WriteableSubstateStore};
use crate::model::*;
use crate::transaction::*;
use crate::types::*;
use crate::wasm::*;
use radix_engine_constants::{
    DEFAULT_COST_UNIT_PRICE, DEFAULT_MAX_CALL_DEPTH, DEFAULT_SYSTEM_LOAN,
};
use radix_engine_interface::api::api::Invokable;
use sbor::rust::borrow::Cow;
use transaction::model::*;

pub struct FeeReserveConfig {
    pub cost_unit_price: u128,
    pub system_loan: u32,
}

impl Default for FeeReserveConfig {
    fn default() -> Self {
        FeeReserveConfig::standard()
    }
}

impl FeeReserveConfig {
    pub fn standard() -> Self {
        Self {
            cost_unit_price: DEFAULT_COST_UNIT_PRICE,
            system_loan: DEFAULT_SYSTEM_LOAN,
        }
    }
}

pub struct ExecutionConfig {
    pub max_call_depth: usize,
    pub trace: bool,
    pub max_sys_call_trace_depth: usize,
}

impl Default for ExecutionConfig {
    fn default() -> Self {
        ExecutionConfig::standard()
    }
}

impl ExecutionConfig {
    pub fn standard() -> Self {
        Self {
            max_call_depth: DEFAULT_MAX_CALL_DEPTH,
            trace: false,
            max_sys_call_trace_depth: 1,
        }
    }

    pub fn debug() -> Self {
        Self {
            max_call_depth: DEFAULT_MAX_CALL_DEPTH,
            trace: true,
            max_sys_call_trace_depth: 1,
        }
    }
}

/// An executor that runs transactions.
/// This is no longer public -- it can be removed / merged into the exposed functions in a future small PR
/// But I'm not doing it in this PR to avoid merge conflicts in the body of execute_with_fee_reserve
struct TransactionExecutor<'s, 'w, S, W>
where
    S: ReadableSubstateStore,
    W: WasmEngine,
{
    substate_store: &'s S,
    scrypto_interpreter: &'w ScryptoInterpreter<W>,
}

impl<'s, 'w, S, W> TransactionExecutor<'s, 'w, S, W>
where
    S: ReadableSubstateStore,
    W: WasmEngine,
{
    pub fn new(substate_store: &'s S, scrypto_interpreter: &'w ScryptoInterpreter<W>) -> Self {
        Self {
            substate_store,
            scrypto_interpreter,
        }
    }

    pub fn execute(
        &mut self,
        transaction: &Executable,
        fee_reserve_config: &FeeReserveConfig,
        execution_config: &ExecutionConfig,
    ) -> TransactionReceipt {
        let fee_reserve = match transaction.fee_payment() {
            FeePayment::User {
                cost_unit_limit,
                tip_percentage,
            } => SystemLoanFeeReserve::new(
                fee_reserve_config.cost_unit_price,
                *tip_percentage,
                *cost_unit_limit,
                fee_reserve_config.system_loan,
            ),
            FeePayment::NoFee => SystemLoanFeeReserve::no_fee(),
        };

        self.execute_with_fee_reserve(transaction, execution_config, fee_reserve)
    }

    fn execute_with_fee_reserve<R: FeeReserve>(
        &mut self,
        transaction: &Executable,
        execution_config: &ExecutionConfig,
        fee_reserve: R,
    ) -> TransactionReceipt {
        let transaction_hash = transaction.transaction_hash();
        let auth_zone_params = transaction.auth_zone_params();
        let instructions = transaction.instructions();
        let blobs = transaction.blobs();

        #[cfg(not(feature = "alloc"))]
        if execution_config.trace {
            println!("{:-^80}", "Transaction Metadata");
            println!("Transaction hash: {}", transaction_hash);
            println!("Transaction auth zone params: {:?}", auth_zone_params);
            println!("Number of unique blobs: {}", blobs.len());

            println!("{:-^80}", "Engine Execution Log");
        }

        // Prepare state track and execution trace
        let track = Track::new(self.substate_store, fee_reserve, FeeTable::new());

        // Apply pre execution costing
        let pre_execution_result = track.apply_pre_execution_costs(transaction);
        let track = match pre_execution_result {
            Ok(track) => track,
            Err(err) => {
                return TransactionReceipt {
                    execution: TransactionExecution {
                        fee_summary: err.fee_summary,
                        application_logs: vec![],
                        events: vec![],
                    },
                    result: TransactionResult::Reject(RejectResult {
                        error: RejectionError::ErrorBeforeFeeLoanRepaid(RuntimeError::ModuleError(
                            ModuleError::CostingError(CostingError::FeeReserveError(err.error)),
                        )),
                    }),
                };
            }
        };

        // Invoke the function/method
        let track_receipt = {
<<<<<<< HEAD
            let mut modules = Vec::<Box<dyn Module<R>>>::new();
            if execution_config.trace {
                modules.push(Box::new(LoggerModule::new()));
                modules.push(Box::new(ExecutionTraceModule::new(
                    execution_config.max_sys_call_trace_depth,
                )));
            }
            modules.push(Box::new(CostingModule::default()));
            modules.push(Box::new(RoyaltyModule::default()));

=======
            let module = KernelModule::new(execution_config);
>>>>>>> 02aa5b64
            let mut kernel = Kernel::new(
                transaction_hash.clone(),
                auth_zone_params.clone(),
                blobs,
                track,
                self.scrypto_interpreter,
                module,
            );

            let invoke_result = kernel.invoke(TransactionProcessorRunInvocation {
                runtime_validations: Cow::Borrowed(transaction.runtime_validations()),
                instructions: match instructions {
                    InstructionList::Basic(instructions) => {
                        Cow::Owned(instructions.iter().map(|e| e.clone().into()).collect())
                    }
                    InstructionList::Any(instructions) => Cow::Borrowed(instructions),
                },
            });

            kernel.finalize(invoke_result)
        };

        let receipt = TransactionReceipt {
            execution: TransactionExecution {
                fee_summary: track_receipt.fee_summary,
                application_logs: track_receipt.application_logs,
                events: track_receipt.events,
            },
            result: track_receipt.result,
        };
        #[cfg(not(feature = "alloc"))]
        if execution_config.trace {
            println!("{:-^80}", "Cost Analysis");
            let break_down = receipt
                .execution
                .fee_summary
                .execution_cost_unit_breakdown
                .iter()
                .collect::<BTreeMap<&String, &u32>>();
            for (k, v) in break_down {
                println!("{:<30}: {:>8}", k, v);
            }

            println!("{:-^80}", "Application Logs");
            for (level, message) in &receipt.execution.application_logs {
                println!("[{}] {}", level, message);
            }
            if receipt.execution.application_logs.is_empty() {
                println!("None");
            }
        }
        receipt
    }
}

pub fn execute_and_commit_transaction<
    S: ReadableSubstateStore + WriteableSubstateStore,
    W: WasmEngine,
>(
    substate_store: &mut S,
    scrypto_interpreter: &ScryptoInterpreter<W>,
    fee_reserve_config: &FeeReserveConfig,
    execution_config: &ExecutionConfig,
    transaction: &Executable,
) -> TransactionReceipt {
    let receipt = execute_transaction(
        substate_store,
        scrypto_interpreter,
        fee_reserve_config,
        execution_config,
        transaction,
    );
    if let TransactionResult::Commit(commit) = &receipt.result {
        commit.state_updates.commit(substate_store);
    }
    receipt
}

pub fn execute_transaction<S: ReadableSubstateStore, W: WasmEngine>(
    substate_store: &S,
    scrypto_interpreter: &ScryptoInterpreter<W>,
    fee_reserve_config: &FeeReserveConfig,
    execution_config: &ExecutionConfig,
    transaction: &Executable,
) -> TransactionReceipt {
    TransactionExecutor::new(substate_store, scrypto_interpreter).execute(
        transaction,
        fee_reserve_config,
        execution_config,
    )
}<|MERGE_RESOLUTION|>--- conflicted
+++ resolved
@@ -155,20 +155,7 @@
 
         // Invoke the function/method
         let track_receipt = {
-<<<<<<< HEAD
-            let mut modules = Vec::<Box<dyn Module<R>>>::new();
-            if execution_config.trace {
-                modules.push(Box::new(LoggerModule::new()));
-                modules.push(Box::new(ExecutionTraceModule::new(
-                    execution_config.max_sys_call_trace_depth,
-                )));
-            }
-            modules.push(Box::new(CostingModule::default()));
-            modules.push(Box::new(RoyaltyModule::default()));
-
-=======
             let module = KernelModule::new(execution_config);
->>>>>>> 02aa5b64
             let mut kernel = Kernel::new(
                 transaction_hash.clone(),
                 auth_zone_params.clone(),
