--- conflicted
+++ resolved
@@ -1,12 +1,7 @@
 use crate::blueprints::resource::*;
 use crate::errors::RuntimeError;
 use crate::errors::{ApplicationError, InterpreterError};
-<<<<<<< HEAD
 use crate::kernel::heap::{DroppedBucket, DroppedBucketResource};
-use crate::kernel::kernel_api::LockFlags;
-=======
-use crate::errors::{InvokeError, RuntimeError};
->>>>>>> ba211d17
 use crate::kernel::kernel_api::{KernelNodeApi, KernelSubstateApi};
 use crate::system::kernel_modules::costing::CostingError;
 use crate::system::node::RENodeInit;
@@ -50,8 +45,8 @@
             SubstateOffset::Vault(VaultOffset::Info),
             LockFlags::read_only(),
         )?;
-        let substate_ref = api.kernel_get_substate_ref(handle)?;
-        let info = substate_ref.vault_info().clone();
+        let substate_ref: &VaultInfoSubstate = api.kernel_get_substate_ref(handle)?;
+        let info = substate_ref.clone();
         api.kernel_drop_lock(handle)?;
         Ok(info)
     }
@@ -70,8 +65,8 @@
             SubstateOffset::Vault(VaultOffset::LiquidFungible),
             LockFlags::read_only(),
         )?;
-        let substate_ref = api.kernel_get_substate_ref(handle)?;
-        let amount = substate_ref.vault_liquid_fungible().amount();
+        let substate_ref: &LiquidFungibleResource = api.kernel_get_substate_ref(handle)?;
+        let amount = substate_ref.amount();
         api.kernel_drop_lock(handle)?;
         Ok(amount)
     }
@@ -86,8 +81,8 @@
             SubstateOffset::Vault(VaultOffset::LockedFungible),
             LockFlags::read_only(),
         )?;
-        let substate_ref = api.kernel_get_substate_ref(handle)?;
-        let amount = substate_ref.vault_locked_fungible().amount();
+        let substate_ref: &LockedFungibleResource = api.kernel_get_substate_ref(handle)?;
+        let amount = substate_ref.amount();
         api.kernel_drop_lock(handle)?;
         Ok(amount)
     }
@@ -113,15 +108,12 @@
             SubstateOffset::Vault(VaultOffset::LiquidFungible),
             LockFlags::MUTABLE,
         )?;
-        let mut substate_ref = api.kernel_get_substate_ref_mut(handle)?;
-        let taken = substate_ref
-            .vault_liquid_fungible()
-            .take_by_amount(amount)
-            .map_err(|e| {
-                RuntimeError::ApplicationError(ApplicationError::VaultError(
-                    VaultError::ResourceError(e),
-                ))
-            })?;
+        let substate_ref: &mut LiquidFungibleResource = api.kernel_get_substate_ref_mut(handle)?;
+        let taken = substate_ref.take_by_amount(amount).map_err(|e| {
+            RuntimeError::ApplicationError(ApplicationError::VaultError(VaultError::ResourceError(
+                e,
+            )))
+        })?;
         api.kernel_drop_lock(handle)?;
         Ok(taken)
     }
@@ -144,15 +136,12 @@
             SubstateOffset::Vault(VaultOffset::LiquidFungible),
             LockFlags::MUTABLE,
         )?;
-        let mut substate_ref = api.kernel_get_substate_ref_mut(handle)?;
-        substate_ref
-            .vault_liquid_fungible()
-            .put(resource)
-            .map_err(|e| {
-                RuntimeError::ApplicationError(ApplicationError::VaultError(
-                    VaultError::ResourceError(e),
-                ))
-            })?;
+        let substate_ref: &mut LiquidFungibleResource = api.kernel_get_substate_ref_mut(handle)?;
+        substate_ref.put(resource).map_err(|e| {
+            RuntimeError::ApplicationError(ApplicationError::VaultError(VaultError::ResourceError(
+                e,
+            )))
+        })?;
         api.kernel_drop_lock(handle)?;
         Ok(())
     }
@@ -172,8 +161,7 @@
             SubstateOffset::Vault(VaultOffset::LockedFungible),
             LockFlags::MUTABLE,
         )?;
-        let mut substate_ref = api.kernel_get_substate_ref_mut(handle)?;
-        let mut locked = substate_ref.vault_locked_fungible();
+        let mut locked: &mut LockedFungibleResource = api.kernel_get_substate_ref_mut(handle)?;
         let max_locked = locked.amount();
 
         // Take from liquid if needed
@@ -183,8 +171,7 @@
         }
 
         // Increase lock count
-        substate_ref = api.kernel_get_substate_ref_mut(handle)?; // grab ref again
-        locked = substate_ref.vault_locked_fungible();
+        locked = api.kernel_get_substate_ref_mut(handle)?; // grab ref again
         locked.amounts.entry(amount).or_default().add_assign(1);
 
         // Issue proof
@@ -214,8 +201,7 @@
             SubstateOffset::Vault(VaultOffset::LockedFungible),
             LockFlags::MUTABLE,
         )?;
-        let mut substate_ref = api.kernel_get_substate_ref_mut(handle)?;
-        let locked = substate_ref.vault_locked_fungible();
+        let locked: &mut LockedFungibleResource = api.kernel_get_substate_ref_mut(handle)?;
 
         let max_locked = locked.amount();
         let cnt = locked
@@ -244,8 +230,8 @@
             SubstateOffset::Vault(VaultOffset::LiquidNonFungible),
             LockFlags::read_only(),
         )?;
-        let substate_ref = api.kernel_get_substate_ref(handle)?;
-        let amount = substate_ref.vault_liquid_non_fungible().amount();
+        let substate_ref: &LiquidNonFungibleResource = api.kernel_get_substate_ref(handle)?;
+        let amount = substate_ref.amount();
         api.kernel_drop_lock(handle)?;
         Ok(amount)
     }
@@ -260,8 +246,8 @@
             SubstateOffset::Vault(VaultOffset::LockedNonFungible),
             LockFlags::read_only(),
         )?;
-        let substate_ref = api.kernel_get_substate_ref(handle)?;
-        let amount = substate_ref.vault_locked_non_fungible().amount();
+        let substate_ref: &LockedNonFungibleResource = api.kernel_get_substate_ref(handle)?;
+        let amount = substate_ref.amount();
         api.kernel_drop_lock(handle)?;
         Ok(amount)
     }
@@ -286,8 +272,8 @@
             SubstateOffset::Vault(VaultOffset::LiquidNonFungible),
             LockFlags::read_only(),
         )?;
-        let substate_ref = api.kernel_get_substate_ref(handle)?;
-        let ids = substate_ref.vault_liquid_non_fungible().ids().clone();
+        let substate_ref: &LiquidNonFungibleResource = api.kernel_get_substate_ref(handle)?;
+        let ids = substate_ref.ids().clone();
         api.kernel_drop_lock(handle)?;
         Ok(ids)
     }
@@ -305,8 +291,8 @@
             SubstateOffset::Vault(VaultOffset::LockedNonFungible),
             LockFlags::read_only(),
         )?;
-        let substate_ref = api.kernel_get_substate_ref(handle)?;
-        let ids = substate_ref.vault_locked_non_fungible().ids();
+        let substate_ref: &LockedNonFungibleResource = api.kernel_get_substate_ref(handle)?;
+        let ids = substate_ref.ids();
         api.kernel_drop_lock(handle)?;
         Ok(ids)
     }
@@ -325,15 +311,13 @@
             SubstateOffset::Vault(VaultOffset::LiquidNonFungible),
             LockFlags::MUTABLE,
         )?;
-        let mut substate_ref = api.kernel_get_substate_ref_mut(handle)?;
-        let taken = substate_ref
-            .vault_liquid_non_fungible()
-            .take_by_amount(amount)
-            .map_err(|e| {
-                RuntimeError::ApplicationError(ApplicationError::VaultError(
-                    VaultError::ResourceError(e),
-                ))
-            })?;
+        let substate_ref: &mut LiquidNonFungibleResource =
+            api.kernel_get_substate_ref_mut(handle)?;
+        let taken = substate_ref.take_by_amount(amount).map_err(|e| {
+            RuntimeError::ApplicationError(ApplicationError::VaultError(VaultError::ResourceError(
+                e,
+            )))
+        })?;
         api.kernel_drop_lock(handle)?;
         Ok(taken)
     }
@@ -352,9 +336,9 @@
             SubstateOffset::Vault(VaultOffset::LiquidNonFungible),
             LockFlags::MUTABLE,
         )?;
-        let mut substate_ref = api.kernel_get_substate_ref_mut(handle)?;
+        let substate_ref: &mut LiquidNonFungibleResource =
+            api.kernel_get_substate_ref_mut(handle)?;
         let taken = substate_ref
-            .vault_liquid_non_fungible()
             .take_by_ids(ids)
             .map_err(VaultError::ResourceError)
             .map_err(|e| RuntimeError::ApplicationError(ApplicationError::VaultError(e)))?;
@@ -380,15 +364,13 @@
             SubstateOffset::Vault(VaultOffset::LiquidNonFungible),
             LockFlags::MUTABLE,
         )?;
-        let mut substate_ref = api.kernel_get_substate_ref_mut(handle)?;
-        substate_ref
-            .vault_liquid_non_fungible()
-            .put(resource)
-            .map_err(|e| {
-                RuntimeError::ApplicationError(ApplicationError::VaultError(
-                    VaultError::ResourceError(e),
-                ))
-            })?;
+        let substate_ref: &mut LiquidNonFungibleResource =
+            api.kernel_get_substate_ref_mut(handle)?;
+        substate_ref.put(resource).map_err(|e| {
+            RuntimeError::ApplicationError(ApplicationError::VaultError(VaultError::ResourceError(
+                e,
+            )))
+        })?;
         api.kernel_drop_lock(handle)?;
         Ok(())
     }
@@ -400,24 +382,15 @@
         api: &mut Y,
     ) -> Result<NonFungibleProof, RuntimeError>
     where
-<<<<<<< HEAD
         Y: KernelNodeApi + KernelSubstateApi,
     {
         let handle = api.kernel_lock_substate(
             node_id,
             NodeModuleId::SELF,
             SubstateOffset::Vault(VaultOffset::LockedNonFungible),
-=======
-        Y: KernelNodeApi + KernelSubstateApi + ClientApi<RuntimeError>,
-    {
-        let vault_handle = api.sys_lock_substate(
-            receiver,
-            SubstateOffset::Vault(VaultOffset::Vault),
->>>>>>> ba211d17
             LockFlags::MUTABLE,
         )?;
-        let mut substate_ref = api.kernel_get_substate_ref_mut(handle)?;
-        let mut locked = substate_ref.vault_locked_non_fungible();
+        let mut locked: &mut LockedNonFungibleResource = api.kernel_get_substate_ref_mut(handle)?;
         let max_locked: Decimal = locked.ids.len().into();
 
         // Take from liquid if needed
@@ -425,14 +398,12 @@
             let delta = amount - max_locked;
             let resource = NonFungibleVault::take(node_id, delta, api)?;
 
-            substate_ref = api.kernel_get_substate_ref_mut(handle)?; // grab ref again
-            locked = substate_ref.vault_locked_non_fungible();
+            locked = api.kernel_get_substate_ref_mut(handle)?; // grab ref again
             for nf in resource.into_ids() {
                 locked.ids.insert(nf, 0);
             }
         }
 
-<<<<<<< HEAD
         // Increase lock count
         let n: usize = amount
             .to_string()
@@ -443,12 +414,6 @@
         for id in &ids_for_proof {
             locked.ids.entry(id.clone()).or_default().add_assign(1);
         }
-=======
-        let container = {
-            let vault: &mut VaultRuntimeSubstate = api.kernel_get_substate_ref_mut(vault_handle)?;
-            vault.take(amount)?
-        };
->>>>>>> ba211d17
 
         // Issue proof
         Ok(NonFungibleProof::new(
@@ -471,20 +436,13 @@
     where
         Y: KernelNodeApi + KernelSubstateApi,
     {
-<<<<<<< HEAD
         let handle = api.kernel_lock_substate(
             node_id,
             NodeModuleId::SELF,
             SubstateOffset::Vault(VaultOffset::LockedNonFungible),
-=======
-        let vault_handle = api.sys_lock_substate(
-            receiver,
-            SubstateOffset::Vault(VaultOffset::Vault),
->>>>>>> ba211d17
             LockFlags::MUTABLE,
         )?;
-        let mut substate_ref = api.kernel_get_substate_ref_mut(handle)?;
-        let mut locked = substate_ref.vault_locked_non_fungible();
+        let mut locked: &mut LockedNonFungibleResource = api.kernel_get_substate_ref_mut(handle)?;
 
         // Take from liquid if needed
         let delta: BTreeSet<NonFungibleLocalId> = ids
@@ -495,13 +453,11 @@
         NonFungibleVault::take_non_fungibles(node_id, &delta, api)?;
 
         // Increase lock count
-        substate_ref = api.kernel_get_substate_ref_mut(handle)?; // grab ref again
-        locked = substate_ref.vault_locked_non_fungible();
+        locked = api.kernel_get_substate_ref_mut(handle)?; // grab ref again
         for id in &ids {
             locked.ids.entry(id.clone()).or_default().add_assign(1);
         }
 
-<<<<<<< HEAD
         // Issue proof
         Ok(NonFungibleProof::new(
             ids.clone(),
@@ -513,12 +469,6 @@
             RuntimeError::ApplicationError(ApplicationError::VaultError(VaultError::ProofError(e)))
         })?)
     }
-=======
-        let container = {
-            let vault: &mut VaultRuntimeSubstate = api.kernel_get_substate_ref_mut(vault_handle)?;
-            vault.take_non_fungibles(&non_fungible_local_ids)?
-        };
->>>>>>> ba211d17
 
     // protected method
     pub fn unlock_non_fungibles<Y>(
@@ -535,8 +485,7 @@
             SubstateOffset::Vault(VaultOffset::LockedNonFungible),
             LockFlags::MUTABLE,
         )?;
-        let mut substate_ref = api.kernel_get_substate_ref_mut(handle)?;
-        let locked = substate_ref.vault_locked_non_fungible();
+        let locked: &mut LockedNonFungibleResource = api.kernel_get_substate_ref_mut(handle)?;
 
         let mut liquid_non_fungibles = BTreeSet::<NonFungibleLocalId>::new();
         for id in ids {
@@ -677,7 +626,6 @@
         let input: VaultPutInput = scrypto_decode(&scrypto_encode(&input).unwrap())
             .map_err(|_| RuntimeError::InterpreterError(InterpreterError::InvalidInvocation))?;
 
-<<<<<<< HEAD
         // Drop other bucket
         let other_bucket: DroppedBucket = api
             .kernel_drop_node(RENodeId::Bucket(input.bucket.0))?
@@ -690,24 +638,6 @@
                 ApplicationError::VaultError(VaultError::MismatchingResource),
             ));
         }
-=======
-        let vault_handle = api.sys_lock_substate(
-            receiver,
-            SubstateOffset::Vault(VaultOffset::Vault),
-            LockFlags::MUTABLE,
-        )?;
-
-        let bucket = api
-            .kernel_drop_node(RENodeId::Bucket(input.bucket.0))?
-            .into();
-
-        let vault: &mut VaultRuntimeSubstate = api.kernel_get_substate_ref_mut(vault_handle)?;
-        vault.put(bucket).map_err(|e| {
-            RuntimeError::ApplicationError(ApplicationError::VaultError(
-                VaultError::ResourceOperationError(e),
-            ))
-        })?;
->>>>>>> ba211d17
 
         // Put
         match other_bucket.resource {
@@ -732,7 +662,6 @@
         let _input: VaultGetAmountInput = scrypto_decode(&scrypto_encode(&input).unwrap())
             .map_err(|_| RuntimeError::InterpreterError(InterpreterError::InvalidInvocation))?;
 
-<<<<<<< HEAD
         let info = VaultInfoSubstate::of(receiver, api)?;
         let amount = if info.resource_type.is_fungible() {
             FungibleVault::liquid_amount(receiver, api)?
@@ -741,16 +670,6 @@
             NonFungibleVault::liquid_amount(receiver, api)?
                 + NonFungibleVault::locked_amount(receiver, api)?
         };
-=======
-        let vault_handle = api.sys_lock_substate(
-            receiver,
-            SubstateOffset::Vault(VaultOffset::Vault),
-            LockFlags::read_only(),
-        )?;
-
-        let vault: &VaultRuntimeSubstate = api.kernel_get_substate_ref(vault_handle)?;
-        let amount = vault.total_amount();
->>>>>>> ba211d17
 
         Ok(IndexedScryptoValue::from_typed(&amount))
     }
@@ -766,18 +685,7 @@
         let _input: VaultGetResourceAddressInput = scrypto_decode(&scrypto_encode(&input).unwrap())
             .map_err(|_| RuntimeError::InterpreterError(InterpreterError::InvalidInvocation))?;
 
-<<<<<<< HEAD
-        let info = VaultInfoSubstate::of(receiver, api)?;
-=======
-        let vault_handle = api.sys_lock_substate(
-            receiver,
-            SubstateOffset::Vault(VaultOffset::Vault),
-            LockFlags::read_only(),
-        )?;
-
-        let vault: &VaultRuntimeSubstate = api.kernel_get_substate_ref(vault_handle)?;
-        let resource_address = vault.resource_address();
->>>>>>> ba211d17
+        let info = VaultInfoSubstate::of(receiver, api)?;
 
         Ok(IndexedScryptoValue::from_typed(&info.resource_address))
     }
@@ -794,7 +702,6 @@
             scrypto_decode(&scrypto_encode(&input).unwrap())
                 .map_err(|_| RuntimeError::InterpreterError(InterpreterError::InvalidInvocation))?;
 
-<<<<<<< HEAD
         let info = VaultInfoSubstate::of(receiver, api)?;
         if info.resource_type.is_fungible() {
             return Err(RuntimeError::ApplicationError(
@@ -807,22 +714,6 @@
             )?);
             Ok(IndexedScryptoValue::from_typed(&ids))
         }
-=======
-        let vault_handle = api.sys_lock_substate(
-            receiver,
-            SubstateOffset::Vault(VaultOffset::Vault),
-            LockFlags::read_only(),
-        )?;
-
-        let vault: &VaultRuntimeSubstate = api.kernel_get_substate_ref(vault_handle)?;
-        let ids = vault.total_ids().map_err(|e| {
-            RuntimeError::ApplicationError(ApplicationError::VaultError(
-                VaultError::ResourceOperationError(e),
-            ))
-        })?;
-
-        Ok(IndexedScryptoValue::from_typed(&ids))
->>>>>>> ba211d17
     }
 
     pub fn lock_fee<Y>(
@@ -836,7 +727,6 @@
         let input: VaultLockFeeInput = scrypto_decode(&scrypto_encode(&input).unwrap())
             .map_err(|_| RuntimeError::InterpreterError(InterpreterError::InvalidInvocation))?;
 
-<<<<<<< HEAD
         // Check resource address
         let info = VaultInfoSubstate::of(receiver, api)?;
         if info.resource_address != RADIX_TOKEN {
@@ -855,29 +745,13 @@
             receiver,
             NodeModuleId::SELF,
             SubstateOffset::Vault(VaultOffset::LiquidFungible),
-=======
-        let vault_handle = api.sys_lock_substate(
-            receiver,
-            SubstateOffset::Vault(VaultOffset::Vault),
->>>>>>> ba211d17
             LockFlags::MUTABLE | LockFlags::UNMODIFIED_BASE | LockFlags::FORCE_WRITE,
         )?;
 
         // Take by amount
         let fee = {
-<<<<<<< HEAD
-            let mut substate_mut = api.kernel_get_substate_ref_mut(vault_handle)?;
-            let vault = substate_mut.vault_liquid_fungible();
-=======
-            let vault: &mut VaultRuntimeSubstate = api.kernel_get_substate_ref_mut(vault_handle)?;
-
-            // Check resource and take amount
-            if vault.resource_address() != RADIX_TOKEN {
-                return Err(RuntimeError::ApplicationError(
-                    ApplicationError::VaultError(VaultError::LockFeeNotRadixToken),
-                ));
-            }
->>>>>>> ba211d17
+            let vault: &mut LiquidFungibleResource =
+                api.kernel_get_substate_ref_mut(vault_handle)?;
 
             // Take fee from the vault
             vault.take_by_amount(input.amount).map_err(|_| {
@@ -892,18 +766,9 @@
 
         // Keep changes
         {
-<<<<<<< HEAD
-            let mut substate_mut = api.kernel_get_substate_ref_mut(vault_handle)?;
-            let vault = substate_mut.vault_liquid_fungible();
+            let vault: &mut LiquidFungibleResource =
+                api.kernel_get_substate_ref_mut(vault_handle)?;
             vault.put(changes).expect("Failed to put fee changes");
-=======
-            let vault: &mut VaultRuntimeSubstate = api.kernel_get_substate_ref_mut(vault_handle)?;
-            vault.put(BucketSubstate::new(changes)).map_err(|e| {
-                RuntimeError::ApplicationError(ApplicationError::VaultError(
-                    VaultError::ResourceOperationError(e),
-                ))
-            })?;
->>>>>>> ba211d17
         }
 
         Ok(IndexedScryptoValue::from_typed(&()))
@@ -1012,7 +877,6 @@
         let _input: VaultCreateProofInput = scrypto_decode(&scrypto_encode(&input).unwrap())
             .map_err(|_| RuntimeError::InterpreterError(InterpreterError::InvalidInvocation))?;
 
-<<<<<<< HEAD
         let info = VaultInfoSubstate::of(receiver, api)?;
         let node_id = if info.resource_type.is_fungible() {
             let amount = FungibleVault::liquid_amount(receiver, api)?
@@ -1054,23 +918,6 @@
                 BTreeMap::new(),
             )?;
             node_id
-=======
-        let vault_handle = api.sys_lock_substate(
-            receiver,
-            SubstateOffset::Vault(VaultOffset::Vault),
-            LockFlags::MUTABLE,
-        )?;
-
-        let proof = {
-            let vault: &mut VaultRuntimeSubstate = api.kernel_get_substate_ref_mut(vault_handle)?;
-            vault
-                .create_proof(ResourceContainerId::Vault(receiver.into()))
-                .map_err(|e| {
-                    RuntimeError::ApplicationError(ApplicationError::VaultError(
-                        VaultError::ProofError(e),
-                    ))
-                })?
->>>>>>> ba211d17
         };
 
         let proof_id = node_id.into();
@@ -1088,7 +935,6 @@
         let input: VaultCreateProofByAmountInput = scrypto_decode(&scrypto_encode(&input).unwrap())
             .map_err(|_| RuntimeError::InterpreterError(InterpreterError::InvalidInvocation))?;
 
-<<<<<<< HEAD
         let info = VaultInfoSubstate::of(receiver, api)?;
         if !info.resource_type.check_amount(input.amount) {
             return Err(RuntimeError::ApplicationError(
@@ -1130,23 +976,6 @@
                 BTreeMap::new(),
             )?;
             node_id
-=======
-        let vault_handle = api.sys_lock_substate(
-            receiver,
-            SubstateOffset::Vault(VaultOffset::Vault),
-            LockFlags::MUTABLE,
-        )?;
-
-        let proof = {
-            let vault: &mut VaultRuntimeSubstate = api.kernel_get_substate_ref_mut(vault_handle)?;
-            vault
-                .create_proof_by_amount(input.amount, ResourceContainerId::Vault(receiver.into()))
-                .map_err(|e| {
-                    RuntimeError::ApplicationError(ApplicationError::VaultError(
-                        VaultError::ProofError(e),
-                    ))
-                })?
->>>>>>> ba211d17
         };
 
         let proof_id = node_id.into();
@@ -1164,7 +993,6 @@
         let input: VaultCreateProofByIdsInput = scrypto_decode(&scrypto_encode(&input).unwrap())
             .map_err(|_| RuntimeError::InterpreterError(InterpreterError::InvalidInvocation))?;
 
-<<<<<<< HEAD
         let info = VaultInfoSubstate::of(receiver, api)?;
 
         if info.resource_type.is_fungible() {
@@ -1196,24 +1024,6 @@
     //===================
     // Protected method
     //===================
-=======
-        let vault_handle = api.sys_lock_substate(
-            receiver,
-            SubstateOffset::Vault(VaultOffset::Vault),
-            LockFlags::MUTABLE,
-        )?;
-
-        let proof = {
-            let vault: &mut VaultRuntimeSubstate = api.kernel_get_substate_ref_mut(vault_handle)?;
-            vault
-                .create_proof_by_ids(&input.ids, ResourceContainerId::Vault(receiver.into()))
-                .map_err(|e| {
-                    RuntimeError::ApplicationError(ApplicationError::VaultError(
-                        VaultError::ProofError(e),
-                    ))
-                })?
-        };
->>>>>>> ba211d17
 
     // FIXME: set up auth
 
