--- conflicted
+++ resolved
@@ -75,7 +75,7 @@
         node_id: &NodeId,
         partition_num: PartitionNumber,
         substate_key: &SubstateKey,
-        on_store_access: F,
+        on_store_access: &mut F,
     ) -> Result<&IndexedScryptoValue, CallbackError<TrackGetSubstateError, E>> {
         self.get_substate_or_default(
             node_id,
@@ -95,7 +95,7 @@
         node_id: &NodeId,
         partition_num: PartitionNumber,
         substate_key: &SubstateKey,
-        on_store_access: F,
+        on_store_access: &mut F,
         virtualize: V,
     ) -> Result<&IndexedScryptoValue, CallbackError<TrackGetSubstateError, E>>;
 
@@ -131,13 +131,8 @@
         node_id: &NodeId,
         partition_num: PartitionNumber,
         substate_key: &SubstateKey,
-<<<<<<< HEAD
-        on_store_access: F,
+        on_store_access: &mut F,
     ) -> Result<Option<IndexedScryptoValue>, E>;
-=======
-        on_store_access: &mut F,
-    ) -> Result<Option<IndexedScryptoValue>, CallbackError<RemoveSubstateError, E>>;
->>>>>>> de43a359
 
     /// Returns Substate Keys of maximum count for a given partition.
     ///
@@ -180,63 +175,6 @@
         on_store_access: &mut F,
     ) -> Result<Vec<IndexedScryptoValue>, E>;
 
-<<<<<<< HEAD
-=======
-    /// Acquires a lock over a substate.
-    /// Returns tuple of lock handle id and information if particular substate
-    /// is locked for the first time during transaction execution.
-    fn open_substate<E, F: FnMut(StoreAccess) -> Result<(), E>>(
-        &mut self,
-        node_id: &NodeId,
-        partition_num: PartitionNumber,
-        substate_key: &SubstateKey,
-        flags: LockFlags,
-        on_store_access: &mut F,
-    ) -> Result<u32, CallbackError<TrackOpenSubstateError, E>> {
-        self.open_substate_virtualize(
-            node_id,
-            partition_num,
-            substate_key,
-            flags,
-            on_store_access,
-            || None,
-        )
-    }
-
-    fn open_substate_virtualize<
-        E,
-        F: FnMut(StoreAccess) -> Result<(), E>,
-        V: FnOnce() -> Option<IndexedScryptoValue>,
-    >(
-        &mut self,
-        node_id: &NodeId,
-        partition_num: PartitionNumber,
-        substate_key: &SubstateKey,
-        flags: LockFlags,
-        on_store_access: &mut F,
-        virtualize: V,
-    ) -> Result<u32, CallbackError<TrackOpenSubstateError, E>>;
-
-    /// Releases a lock.
-    ///
-    /// # Panics
-    /// - If the lock handle is invalid.
-    fn close_substate(&mut self, handle: u32);
-
-    /// Reads a substate of the given node partition.
-    ///
-    /// # Panics
-    /// - If the lock handle is invalid
-    fn read_substate(&mut self, handle: u32) -> &IndexedScryptoValue;
-
-    /// Updates a substate.
-    ///
-    /// # Panics
-    /// - If the lock handle is invalid;
-    /// - If the lock handle is not associated with WRITE permission
-    fn update_substate(&mut self, handle: u32, substate_value: IndexedScryptoValue);
-
->>>>>>> de43a359
     /// Note: unstable interface, for intent transaction tracker only
     fn delete_partition(&mut self, node_id: &NodeId, partition_num: PartitionNumber);
 
