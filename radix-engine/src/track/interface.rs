use crate::types::*;
use radix_engine_interface::api::LockFlags;
use radix_engine_interface::types::*;

/// Error when acquiring a lock.
#[derive(Debug, Clone, PartialEq, Eq, ScryptoSbor)]
pub enum AcquireLockError {
    NotFound(NodeId, PartitionNumber, SubstateKey),
    SubstateLocked(NodeId, PartitionNumber, SubstateKey),
    LockUnmodifiedBaseOnNewSubstate(NodeId, PartitionNumber, SubstateKey),
    LockUnmodifiedBaseOnOnUpdatedSubstate(NodeId, PartitionNumber, SubstateKey),
}

#[derive(Debug, Clone, PartialEq, Eq, ScryptoSbor)]
pub enum SetSubstateError {
    SubstateLocked(NodeId, PartitionNumber, SubstateKey),
}

#[derive(Debug, Clone, PartialEq, Eq, ScryptoSbor)]
pub enum TakeSubstateError {
    SubstateLocked(NodeId, PartitionNumber, SubstateKey),
}

pub type NodeSubstates = BTreeMap<PartitionNumber, BTreeMap<SubstateKey, IndexedScryptoValue>>;

#[derive(Default, Debug, Clone)]
pub struct SubstateStoreAccessInfo {
    pub first_time_record_access: bool,
}

/// Represents the interface between Radix Engine and Track.
///
/// In practice, we will likely end up with only one implementation.
///
/// The trait here is for formalizing the interface and intended user flow.
pub trait SubstateStore {
    /// Inserts a node into the substate store.
    ///
    /// Clients must ensure the `node_id` is new and unique; otherwise, the behavior is undefined.
    ///
    /// # Panics
    /// - If the partition is invalid
    fn create_node(&mut self, node_id: NodeId, node_substates: NodeSubstates);

    /// Inserts a substate into the substate store.
    ///
    /// Clients must ensure the `node_id`/`partition_num` is a node which has been created; otherwise, the behavior
    /// is undefined.
    fn set_substate(
        &mut self,
        node_id: NodeId,
        partition_num: PartitionNumber,
        substate_key: SubstateKey,
        substate_value: IndexedScryptoValue,
    ) -> Result<(), SetSubstateError>;

    /// Deletes a substate from the substate store.
    ///
    /// Clients must ensure the `node_id`/`partition_num` is a node which has been created;
    /// Clients must ensure this isn't called on a virtualized partition;
    /// Otherwise, the behavior is undefined.
    ///
    /// Returns tuple of substate and boolean which is true for the first database access.
    fn take_substate(
        &mut self,
        node_id: &NodeId,
        partition_num: PartitionNumber,
        substate_key: &SubstateKey,
    ) -> Result<(Option<IndexedScryptoValue>, SubstateStoreAccessInfo), TakeSubstateError>;

    /// Returns tuple of substate vector and boolean which is true for the first database access.
    fn scan_substates(
        &mut self,
        node_id: &NodeId,
        partition_num: PartitionNumber,
        count: u32,
    ) -> (Vec<IndexedScryptoValue>, SubstateStoreAccessInfo);

    /// Returns tuple of substate vector and boolean which is true for the first database access.
    fn take_substates(
        &mut self,
        node_id: &NodeId,
        partition_num: PartitionNumber,
        count: u32,
    ) -> (Vec<IndexedScryptoValue>, SubstateStoreAccessInfo);

    /// Returns tuple of substate vector and boolean which is true for the first database access.
    fn scan_sorted_substates(
        &mut self,
        node_id: &NodeId,
        partition_num: PartitionNumber,
        count: u32,
    ) -> (Vec<IndexedScryptoValue>, SubstateStoreAccessInfo);

    /// Acquires a lock over a substate.
    /// Returns tuple of lock handle id and information if particular substate
    /// is locked for the first time during transaction execution.
    fn acquire_lock(
        &mut self,
        node_id: &NodeId,
        partition_num: PartitionNumber,
        substate_key: &SubstateKey,
        flags: LockFlags,
<<<<<<< HEAD
    ) -> Result<(u32, SubstateStoreAccessInfo), AcquireLockError> {
        self.acquire_lock_virtualize(node_id, module_id, substate_key, flags, || None)
=======
    ) -> Result<(u32, bool), AcquireLockError> {
        self.acquire_lock_virtualize(node_id, partition_num, substate_key, flags, || None)
>>>>>>> 7e08cdd9
    }

    fn acquire_lock_virtualize<F: FnOnce() -> Option<IndexedScryptoValue>>(
        &mut self,
        node_id: &NodeId,
        partition_num: PartitionNumber,
        substate_key: &SubstateKey,
        flags: LockFlags,
        virtualize: F,
    ) -> Result<(u32, SubstateStoreAccessInfo), AcquireLockError>;

    /// Releases a lock.
    ///
    /// # Panics
    /// - If the lock handle is invalid.
    fn release_lock(&mut self, handle: u32);

    /// Reads a substate of the given node partition.
    ///
    /// # Panics
    /// - If the lock handle is invalid
    fn read_substate(&mut self, handle: u32) -> &IndexedScryptoValue;

    /// Updates a substate.
    ///
    /// # Panics
    /// - If the lock handle is invalid;
    /// - If the lock handle is not associated with WRITE permission
    fn update_substate(&mut self, handle: u32, substate_value: IndexedScryptoValue);
}<|MERGE_RESOLUTION|>--- conflicted
+++ resolved
@@ -101,13 +101,8 @@
         partition_num: PartitionNumber,
         substate_key: &SubstateKey,
         flags: LockFlags,
-<<<<<<< HEAD
     ) -> Result<(u32, SubstateStoreAccessInfo), AcquireLockError> {
-        self.acquire_lock_virtualize(node_id, module_id, substate_key, flags, || None)
-=======
-    ) -> Result<(u32, bool), AcquireLockError> {
         self.acquire_lock_virtualize(node_id, partition_num, substate_key, flags, || None)
->>>>>>> 7e08cdd9
     }
 
     fn acquire_lock_virtualize<F: FnOnce() -> Option<IndexedScryptoValue>>(
