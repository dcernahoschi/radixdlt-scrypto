use crate::errors::*;
use crate::kernel::*;
use crate::system::kernel_modules::execution_trace::ExecutionTraceModule;
use crate::system::kernel_modules::fee::CostingModule;
use crate::system::kernel_modules::fee::FeeReserve;
use crate::system::kernel_modules::kernel_trace::KernelTraceModule;
use crate::system::kernel_modules::royalty::RoyaltyModule;
use crate::system::kernel_modules::transaction_limits::TransactionLimitsModule;
use crate::transaction::ExecutionConfig;
use radix_engine_interface::api::types::VaultId;
use radix_engine_interface::blueprints::resource::Resource;
use sbor::rust::vec::Vec;

use super::BaseModule;
use super::KernelApiCallInput;
use super::KernelApiCallOutput;

pub struct KernelModule {
    trace: bool,
    execution_trace: ExecutionTraceModule,
    costing: CostingModule,
    royalty: RoyaltyModule,
    limits: TransactionLimitsModule,
}

impl KernelModule {
    pub fn new(config: &ExecutionConfig) -> Self {
        Self {
            trace: config.trace,
            execution_trace: ExecutionTraceModule::new(config.max_sys_call_trace_depth),
            royalty: RoyaltyModule::default(),
            costing: CostingModule::new(config.max_call_depth),
            limits: TransactionLimitsModule::new(config.max_wasm_mem_per_transaction),
        }
    }
}

impl KernelModule {
    pub fn collect_events(&mut self) -> Vec<TrackedEvent> {
        self.execution_trace.collect_events()
    }
}

impl<R: FeeReserve> BaseModule<R> for KernelModule {
    fn pre_kernel_api_call(
        &mut self,
        call_frame: &CallFrame,
        heap: &mut Heap,
        track: &mut Track<R>,
        input: KernelApiCallInput,
    ) -> Result<(), ModuleError> {
        if self.trace {
<<<<<<< HEAD
            KernelTraceModule::pre_sys_call(
                &mut KernelTraceModule,
                call_frame,
                heap,
                track,
                input.clone(),
            )?;
=======
            KernelTraceModule.pre_kernel_api_call(call_frame, heap, track, input.clone())?;
>>>>>>> 5fdff104
        }
        self.costing
            .pre_kernel_api_call(call_frame, heap, track, input.clone())?;
        self.royalty
            .pre_kernel_api_call(call_frame, heap, track, input.clone())?;
        self.execution_trace
<<<<<<< HEAD
            .pre_sys_call(call_frame, heap, track, input.clone())?;
        self.limits
            .pre_sys_call(call_frame, heap, track, input.clone())?;
=======
            .pre_kernel_api_call(call_frame, heap, track, input.clone())?;
>>>>>>> 5fdff104

        Ok(())
    }

    fn post_kernel_api_call(
        &mut self,
        call_frame: &CallFrame,
        heap: &mut Heap,
        track: &mut Track<R>,
        output: KernelApiCallOutput,
    ) -> Result<(), ModuleError> {
        if self.trace {
            KernelTraceModule.post_kernel_api_call(call_frame, heap, track, output.clone())?;
        }
        self.costing
            .post_kernel_api_call(call_frame, heap, track, output.clone())?;
        self.royalty
            .post_kernel_api_call(call_frame, heap, track, output.clone())?;
        self.execution_trace
<<<<<<< HEAD
            .post_sys_call(call_frame, heap, track, output.clone())?;
        self.limits
            .post_sys_call(call_frame, heap, track, output.clone())?;
=======
            .post_kernel_api_call(call_frame, heap, track, output.clone())?;
>>>>>>> 5fdff104

        Ok(())
    }

    fn pre_execute_invocation(
        &mut self,
        actor: &ResolvedActor,
        call_frame_update: &CallFrameUpdate,
        call_frame: &CallFrame,
        heap: &mut Heap,
        track: &mut Track<R>,
    ) -> Result<(), ModuleError> {
        if self.trace {
            KernelTraceModule.pre_execute_invocation(
                actor,
                call_frame_update,
                call_frame,
                heap,
                track,
            )?;
        }
        self.costing
            .pre_execute_invocation(actor, call_frame_update, call_frame, heap, track)?;
        self.royalty
            .pre_execute_invocation(actor, call_frame_update, call_frame, heap, track)?;
        self.execution_trace.pre_execute_invocation(
            actor,
            call_frame_update,
            call_frame,
            heap,
            track,
        )?;
        self.limits
            .pre_execute_invocation(actor, call_frame_update, call_frame, heap, track)?;

        Ok(())
    }

    fn post_execute_invocation(
        &mut self,
        caller: &ResolvedActor,
        update: &CallFrameUpdate,
        call_frame: &CallFrame,
        heap: &mut Heap,
        track: &mut Track<R>,
    ) -> Result<(), ModuleError> {
        if self.trace {
            KernelTraceModule.post_execute_invocation(caller, update, call_frame, heap, track)?;
        }
        self.costing
            .post_execute_invocation(caller, update, call_frame, heap, track)?;
        self.royalty
            .post_execute_invocation(caller, update, call_frame, heap, track)?;
        self.execution_trace
            .post_execute_invocation(caller, update, call_frame, heap, track)?;
        self.limits
            .post_execute_invocation(caller, update, call_frame, heap, track)?;

        Ok(())
    }

    fn pre_wasm_instantiation(
        &mut self,
        call_frame: &CallFrame,
        heap: &mut Heap,
        track: &mut Track<R>,
        code: &[u8],
    ) -> Result<(), ModuleError> {
        if self.trace {
            KernelTraceModule.pre_wasm_instantiation(call_frame, heap, track, code)?;
        }
        self.costing
            .pre_wasm_instantiation(call_frame, heap, track, code)?;
        self.royalty
            .pre_wasm_instantiation(call_frame, heap, track, code)?;
        self.execution_trace
            .pre_wasm_instantiation(call_frame, heap, track, code)?;
        self.limits
            .pre_wasm_instantiation(call_frame, heap, track, code)?;

        Ok(())
    }

    fn post_wasm_instantiation(
        &mut self,
        call_frame: &CallFrame,
        heap: &mut Heap,
        track: &mut Track<R>,
        consumed_memory: usize,
    ) -> Result<(), ModuleError> {
        if self.trace {
            KernelTraceModule.post_wasm_instantiation(call_frame, heap, track, consumed_memory)?;
        }
        self.costing
            .post_wasm_instantiation(call_frame, heap, track, consumed_memory)?;
        self.royalty
            .post_wasm_instantiation(call_frame, heap, track, consumed_memory)?;
        self.execution_trace
            .post_wasm_instantiation(call_frame, heap, track, consumed_memory)?;
        self.limits
            .post_wasm_instantiation(call_frame, heap, track, consumed_memory)?;

        Ok(())
    }

    fn on_wasm_costing(
        &mut self,
        call_frame: &CallFrame,
        heap: &mut Heap,
        track: &mut Track<R>,
        units: u32,
    ) -> Result<(), ModuleError> {
        if self.trace {
            KernelTraceModule.on_wasm_costing(call_frame, heap, track, units)?;
        }
        self.costing
            .on_wasm_costing(call_frame, heap, track, units)?;
        self.royalty
            .on_wasm_costing(call_frame, heap, track, units)?;
        self.execution_trace
            .on_wasm_costing(call_frame, heap, track, units)?;
        self.limits
            .on_wasm_costing(call_frame, heap, track, units)?;

        Ok(())
    }

    fn on_lock_fee(
        &mut self,
        call_frame: &CallFrame,
        heap: &mut Heap,
        track: &mut Track<R>,
        vault_id: VaultId,
        mut fee: Resource,
        contingent: bool,
    ) -> Result<Resource, ModuleError> {
        if self.trace {
            fee = KernelTraceModule
                .on_lock_fee(call_frame, heap, track, vault_id, fee, contingent)?;
        }
        fee = self
            .costing
            .on_lock_fee(call_frame, heap, track, vault_id, fee, contingent)?;
        fee = self
            .royalty
            .on_lock_fee(call_frame, heap, track, vault_id, fee, contingent)?;
        fee = self
            .execution_trace
            .on_lock_fee(call_frame, heap, track, vault_id, fee, contingent)?;
        fee = self
            .limits
            .on_lock_fee(call_frame, heap, track, vault_id, fee, contingent)?;

        Ok(fee)
    }
}<|MERGE_RESOLUTION|>--- conflicted
+++ resolved
@@ -50,30 +50,16 @@
         input: KernelApiCallInput,
     ) -> Result<(), ModuleError> {
         if self.trace {
-<<<<<<< HEAD
-            KernelTraceModule::pre_sys_call(
-                &mut KernelTraceModule,
-                call_frame,
-                heap,
-                track,
-                input.clone(),
-            )?;
-=======
             KernelTraceModule.pre_kernel_api_call(call_frame, heap, track, input.clone())?;
->>>>>>> 5fdff104
-        }
-        self.costing
-            .pre_kernel_api_call(call_frame, heap, track, input.clone())?;
-        self.royalty
-            .pre_kernel_api_call(call_frame, heap, track, input.clone())?;
-        self.execution_trace
-<<<<<<< HEAD
-            .pre_sys_call(call_frame, heap, track, input.clone())?;
-        self.limits
-            .pre_sys_call(call_frame, heap, track, input.clone())?;
-=======
-            .pre_kernel_api_call(call_frame, heap, track, input.clone())?;
->>>>>>> 5fdff104
+        }
+        self.costing
+            .pre_kernel_api_call(call_frame, heap, track, input.clone())?;
+        self.royalty
+            .pre_kernel_api_call(call_frame, heap, track, input.clone())?;
+        self.execution_trace
+            .pre_kernel_api_call(call_frame, heap, track, input.clone())?;
+        self.limits
+            .pre_kernel_api_call(call_frame, heap, track, input.clone())?;
 
         Ok(())
     }
@@ -93,13 +79,9 @@
         self.royalty
             .post_kernel_api_call(call_frame, heap, track, output.clone())?;
         self.execution_trace
-<<<<<<< HEAD
-            .post_sys_call(call_frame, heap, track, output.clone())?;
-        self.limits
-            .post_sys_call(call_frame, heap, track, output.clone())?;
-=======
-            .post_kernel_api_call(call_frame, heap, track, output.clone())?;
->>>>>>> 5fdff104
+            .post_kernel_api_call(call_frame, heap, track, output.clone())?;
+        self.limits
+            .post_kernel_api_call(call_frame, heap, track, output.clone())?;
 
         Ok(())
     }
