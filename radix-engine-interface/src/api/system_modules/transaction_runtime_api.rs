--- conflicted
+++ resolved
@@ -2,9 +2,7 @@
 use crate::types::Level;
 use bitflags::bitflags;
 use radix_engine_common::crypto::Hash;
-<<<<<<< HEAD
 use radix_engine_common::types::GlobalAddress;
-=======
 use sbor::*;
 
 bitflags! {
@@ -14,7 +12,6 @@
         const FORCE_WRITE = 0b00000001;
     }
 }
->>>>>>> b2470dad
 
 pub trait ClientTransactionRuntimeApi<E> {
     fn bech32_encode_address(&mut self, address: GlobalAddress) -> Result<String, E>;
