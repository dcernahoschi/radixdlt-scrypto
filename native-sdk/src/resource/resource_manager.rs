use radix_engine_interface::api::types::{NonFungibleData, RENodeId};
use radix_engine_interface::api::ClientApi;
use radix_engine_interface::blueprints::resource::*;
use radix_engine_interface::constants::RESOURCE_MANAGER_PACKAGE;
use radix_engine_interface::data::scrypto::model::*;
use radix_engine_interface::data::scrypto::{
    scrypto_decode, scrypto_encode, ScryptoDecode, ScryptoEncode, ScryptoValue,
};
use radix_engine_interface::math::Decimal;
use sbor::rust::collections::BTreeMap;
use sbor::rust::fmt::Debug;
use sbor::rust::string::String;

/// Represents a resource manager.
#[derive(Debug)]
pub struct ResourceManager(pub ResourceAddress);

impl ResourceManager {
    pub fn new_fungible<Y, E: Debug + ScryptoDecode>(
        divisibility: u8,
        metadata: BTreeMap<String, String>,
        access_rules: BTreeMap<ResourceMethodAuthKey, (AccessRule, AccessRule)>,
        api: &mut Y,
    ) -> Result<Self, E>
    where
        Y: ClientApi<E>,
    {
        let result = api
            .call_function(
                RESOURCE_MANAGER_PACKAGE,
                FUNGIBLE_RESOURCE_MANAGER_BLUEPRINT,
                FUNGIBLE_RESOURCE_MANAGER_CREATE_IDENT,
                scrypto_encode(&FungibleResourceManagerCreateInput {
                    metadata,
                    access_rules,
                    divisibility,
                })
                .unwrap(),
            )
            .unwrap();
        let resource_address = scrypto_decode(result.as_slice()).unwrap();
        Ok(ResourceManager(resource_address))
    }

    pub fn new_fungible_with_initial_supply<Y, E: Debug + ScryptoDecode>(
        divisibility: u8,
        amount: Decimal,
        metadata: BTreeMap<String, String>,
        access_rules: BTreeMap<ResourceMethodAuthKey, (AccessRule, AccessRule)>,
        api: &mut Y,
    ) -> Result<(Self, Bucket), E>
    where
        Y: ClientApi<E>,
    {
        let result = api
            .call_function(
                RESOURCE_MANAGER_PACKAGE,
                FUNGIBLE_RESOURCE_MANAGER_BLUEPRINT,
                FUNGIBLE_RESOURCE_MANAGER_CREATE_WITH_INITIAL_SUPPLY_IDENT,
                scrypto_encode(&FungibleResourceManagerCreateWithInitialSupplyInput {
                    metadata,
                    access_rules,
                    divisibility,
                    initial_supply: amount,
                })
                .unwrap(),
            )
            .unwrap();
        let (resource_address, bucket): (ResourceAddress, Bucket) =
            scrypto_decode(result.as_slice()).unwrap();
        Ok((ResourceManager(resource_address), bucket))
    }

    pub fn new_non_fungible<N: NonFungibleData, Y, E: Debug + ScryptoDecode>(
        id_type: NonFungibleIdType,
        metadata: BTreeMap<String, String>,
        access_rules: BTreeMap<ResourceMethodAuthKey, (AccessRule, AccessRule)>,
        api: &mut Y,
    ) -> Result<Self, E>
    where
        Y: ClientApi<E>,
    {
        let non_fungible_schema = NonFungibleDataSchema::new_schema::<N>();
        let result = api.call_function(
            RESOURCE_MANAGER_PACKAGE,
            NON_FUNGIBLE_RESOURCE_MANAGER_BLUEPRINT,
            NON_FUNGIBLE_RESOURCE_MANAGER_CREATE_IDENT,
            scrypto_encode(&NonFungibleResourceManagerCreateInput {
                id_type,
                non_fungible_schema,
                metadata,
                access_rules,
            })
            .unwrap(),
        )?;
        let resource_address = scrypto_decode(result.as_slice()).unwrap();
        Ok(ResourceManager(resource_address))
    }

    pub fn new_non_fungible_with_address<N: NonFungibleData, Y, E: Debug + ScryptoDecode>(
        id_type: NonFungibleIdType,
        metadata: BTreeMap<String, String>,
        access_rules: BTreeMap<ResourceMethodAuthKey, (AccessRule, AccessRule)>,
        address: [u8; 26], // TODO: Clean this up
        api: &mut Y,
    ) -> Result<Self, E>
    where
        Y: ClientApi<E>,
    {
<<<<<<< HEAD
        let mut entries = BTreeMap::new();
        let value: ScryptoValue = scrypto_decode(&scrypto_encode(&()).unwrap()).unwrap();
        entries.insert(local_id, (value,));

        let rtn = api.call_method(
            &RENodeId::GlobalObject(self.0.into()),
            NON_FUNGIBLE_RESOURCE_MANAGER_MINT_IDENT,
            scrypto_encode(&NonFungibleResourceManagerMintInput { entries }).unwrap(),
=======
        let result = api.call_function(
            RESOURCE_MANAGER_PACKAGE,
            NON_FUNGIBLE_RESOURCE_MANAGER_BLUEPRINT,
            NON_FUNGIBLE_RESOURCE_MANAGER_CREATE_WITH_ADDRESS_IDENT,
            scrypto_encode(&NonFungibleResourceManagerCreateWithAddressInput {
                id_type,
                non_fungible_schema: NonFungibleDataSchema::new_schema::<N>(),
                metadata,
                access_rules,
                resource_address: address,
            })
            .unwrap(),
>>>>>>> 228e4f45
        )?;
        let resource_address: ResourceAddress = scrypto_decode(result.as_slice()).unwrap();
        Ok(ResourceManager(resource_address))
    }

    /// Mints non-fungible resources
    pub fn mint_non_fungible_single_uuid<Y, E: Debug + ScryptoDecode, T: ScryptoEncode>(
        &self,
        data: T,
        api: &mut Y,
    ) -> Result<(Bucket, NonFungibleLocalId), E>
    where
        Y: ClientApi<E>,
    {
        let value: ScryptoValue = scrypto_decode(&scrypto_encode(&data).unwrap()).unwrap();

        let rtn = api.call_method(
<<<<<<< HEAD
            &RENodeId::GlobalObject(self.0.into()),
            NON_FUNGIBLE_RESOURCE_MANAGER_MINT_UUID_IDENT,
            scrypto_encode(&NonFungibleResourceManagerMintUuidInput { entries }).unwrap(),
=======
            RENodeId::GlobalObject(self.0.into()),
            NON_FUNGIBLE_RESOURCE_MANAGER_MINT_SINGLE_UUID_IDENT,
            scrypto_encode(&NonFungibleResourceManagerMintSingleUuidInput { entry: value })
                .unwrap(),
>>>>>>> 228e4f45
        )?;

        Ok(scrypto_decode(&rtn).unwrap())
    }

    /// Mints non-fungible resources
    pub fn mint_fungible<Y, E: Debug + ScryptoDecode>(
        &mut self,
        amount: Decimal,
        api: &mut Y,
    ) -> Result<Bucket, E>
    where
        Y: ClientApi<E>,
    {
        let rtn = api.call_method(
            &RENodeId::GlobalObject(self.0.into()),
            FUNGIBLE_RESOURCE_MANAGER_MINT_IDENT,
            scrypto_encode(&FungibleResourceManagerMintInput { amount }).unwrap(),
        )?;

        Ok(scrypto_decode(&rtn).unwrap())
    }

    pub fn get_non_fungible_data<Y, E: Debug + ScryptoDecode, T: ScryptoDecode>(
        &self,
        id: NonFungibleLocalId,
        api: &mut Y,
    ) -> Result<T, E>
    where
        Y: ClientApi<E>,
    {
        let rtn = api.call_method(
            &RENodeId::GlobalObject(self.0.into()),
            NON_FUNGIBLE_RESOURCE_MANAGER_GET_NON_FUNGIBLE_IDENT,
            scrypto_encode(&NonFungibleResourceManagerGetNonFungibleInput { id }).unwrap(),
        )?;

        let data = scrypto_decode(&rtn).unwrap();
        Ok(data)
    }

    pub fn resource_type<Y, E: Debug + ScryptoDecode>(&self, api: &mut Y) -> Result<ResourceType, E>
    where
        Y: ClientApi<E>,
    {
        let rtn = api.call_method(
            &RENodeId::GlobalObject(self.0.into()),
            RESOURCE_MANAGER_GET_RESOURCE_TYPE_IDENT,
            scrypto_encode(&ResourceManagerGetResourceTypeInput {}).unwrap(),
        )?;

        Ok(scrypto_decode(&rtn).unwrap())
    }

    pub fn burn<Y, E: Debug + ScryptoDecode>(
        &mut self,
        bucket: Bucket,
        api: &mut Y,
    ) -> Result<(), E>
    where
        Y: ClientApi<E>,
    {
        let rtn = api.call_method(
            &RENodeId::GlobalObject(self.0.into()),
            RESOURCE_MANAGER_BURN_IDENT,
            scrypto_encode(&ResourceManagerBurnInput { bucket }).unwrap(),
        )?;
        Ok(scrypto_decode(&rtn).unwrap())
    }

    pub fn total_supply<Y, E: Debug + ScryptoDecode>(&self, api: &mut Y) -> Result<Decimal, E>
    where
        Y: ClientApi<E>,
    {
        let rtn = api.call_method(
            &RENodeId::GlobalObject(self.0.into()),
            RESOURCE_MANAGER_GET_TOTAL_SUPPLY_IDENT,
            scrypto_encode(&ResourceManagerGetTotalSupplyInput {}).unwrap(),
        )?;
        Ok(scrypto_decode(&rtn).unwrap())
    }

    pub fn new_empty_bucket<Y, E: Debug + ScryptoDecode>(&self, api: &mut Y) -> Result<Bucket, E>
    where
        Y: ClientApi<E>,
    {
        let rtn = api.call_method(
            &RENodeId::GlobalObject(self.0.into()),
            RESOURCE_MANAGER_CREATE_BUCKET_IDENT,
            scrypto_encode(&ResourceManagerCreateBucketInput {}).unwrap(),
        )?;
        Ok(scrypto_decode(&rtn).unwrap())
    }

    pub fn new_vault<Y, E: Debug + ScryptoDecode>(&self, api: &mut Y) -> Result<Own, E>
    where
        Y: ClientApi<E>,
    {
        let rtn = api.call_method(
            &RENodeId::GlobalObject(self.0.into()),
            RESOURCE_MANAGER_CREATE_VAULT_IDENT,
            scrypto_encode(&ResourceManagerCreateVaultInput {}).unwrap(),
        )?;
        Ok(scrypto_decode(&rtn).unwrap())
    }
}<|MERGE_RESOLUTION|>--- conflicted
+++ resolved
@@ -107,16 +107,6 @@
     where
         Y: ClientApi<E>,
     {
-<<<<<<< HEAD
-        let mut entries = BTreeMap::new();
-        let value: ScryptoValue = scrypto_decode(&scrypto_encode(&()).unwrap()).unwrap();
-        entries.insert(local_id, (value,));
-
-        let rtn = api.call_method(
-            &RENodeId::GlobalObject(self.0.into()),
-            NON_FUNGIBLE_RESOURCE_MANAGER_MINT_IDENT,
-            scrypto_encode(&NonFungibleResourceManagerMintInput { entries }).unwrap(),
-=======
         let result = api.call_function(
             RESOURCE_MANAGER_PACKAGE,
             NON_FUNGIBLE_RESOURCE_MANAGER_BLUEPRINT,
@@ -129,7 +119,6 @@
                 resource_address: address,
             })
             .unwrap(),
->>>>>>> 228e4f45
         )?;
         let resource_address: ResourceAddress = scrypto_decode(result.as_slice()).unwrap();
         Ok(ResourceManager(resource_address))
@@ -147,16 +136,10 @@
         let value: ScryptoValue = scrypto_decode(&scrypto_encode(&data).unwrap()).unwrap();
 
         let rtn = api.call_method(
-<<<<<<< HEAD
-            &RENodeId::GlobalObject(self.0.into()),
-            NON_FUNGIBLE_RESOURCE_MANAGER_MINT_UUID_IDENT,
-            scrypto_encode(&NonFungibleResourceManagerMintUuidInput { entries }).unwrap(),
-=======
-            RENodeId::GlobalObject(self.0.into()),
+            &RENodeId::GlobalObject(self.0.into()),
             NON_FUNGIBLE_RESOURCE_MANAGER_MINT_SINGLE_UUID_IDENT,
             scrypto_encode(&NonFungibleResourceManagerMintSingleUuidInput { entry: value })
                 .unwrap(),
->>>>>>> 228e4f45
         )?;
 
         Ok(scrypto_decode(&rtn).unwrap())
