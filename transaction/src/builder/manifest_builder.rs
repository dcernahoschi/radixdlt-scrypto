--- conflicted
+++ resolved
@@ -1,9 +1,5 @@
 use radix_engine_common::native_addresses::PACKAGE_PACKAGE;
-use radix_engine_interface::api::node_modules::auth::{
-    AccessRulesSetGroupAccessRuleInput, AccessRulesSetGroupMutabilityInput,
-    AccessRulesSetMethodAccessRuleInput, ACCESS_RULES_SET_GROUP_ACCESS_RULE_IDENT,
-    ACCESS_RULES_SET_GROUP_MUTABILITY_IDENT, ACCESS_RULES_SET_METHOD_ACCESS_RULE_IDENT,
-};
+use radix_engine_interface::api::node_modules::auth::*;
 use radix_engine_interface::api::node_modules::metadata::{
     MetadataEntry, MetadataSetInput, METADATA_SET_IDENT,
 };
@@ -631,53 +627,22 @@
         .0
     }
 
-<<<<<<< HEAD
-    pub fn set_method_access_rule(
-        &mut self,
-        address: GlobalAddress,
-        key: MethodKey,
-        rule: AccessRule,
-    ) -> &mut Self {
-        self.add_instruction(Instruction::CallMethod {
-            module_id: ObjectModuleId::AccessRules,
-            address,
-            method_name: ACCESS_RULES_SET_METHOD_ACCESS_RULE_IDENT.to_string(),
-            args: to_manifest_value(&AccessRulesSetMethodAccessRuleInput {
-                object_key: ObjectKey::SELF,
-                method_key: key,
-                rule: AccessRuleEntry::AccessRule(rule),
-            }),
-        })
-        .0
-    }
-
-    pub fn set_group_access_rule(
-=======
     pub fn set_authority_access_rule(
->>>>>>> a9a59170
         &mut self,
         address: GlobalAddress,
         object_key: ObjectKey,
         authority_key: AuthorityKey,
         rule: AccessRule,
     ) -> &mut Self {
-<<<<<<< HEAD
         self.add_instruction(Instruction::CallMethod {
             module_id: ObjectModuleId::AccessRules,
             address,
-            method_name: ACCESS_RULES_SET_GROUP_ACCESS_RULE_IDENT.to_string(),
-            args: to_manifest_value(&AccessRulesSetGroupAccessRuleInput {
+            method_name: ACCESS_RULES_SET_AUTHORITY_RULE_IDENT.to_string(),
+            args: to_manifest_value(&AccessRulesSetAuthorityRuleInput {
                 object_key,
-                name: group,
-                rule: rule,
+                authority_key,
+                rule,
             }),
-=======
-        self.add_instruction(Instruction::SetAuthorityAccessRule {
-            entity_address,
-            object_key,
-            authority_key,
-            rule,
->>>>>>> a9a59170
         })
         .0
     }
@@ -689,23 +654,15 @@
         authority_key: AuthorityKey,
         mutability: AccessRule,
     ) -> &mut Self {
-<<<<<<< HEAD
         self.add_instruction(Instruction::CallMethod {
             module_id: ObjectModuleId::AccessRules,
             address,
-            method_name: ACCESS_RULES_SET_GROUP_MUTABILITY_IDENT.to_string(),
-            args: to_manifest_value(&AccessRulesSetGroupMutabilityInput {
+            method_name: ACCESS_RULES_SET_AUTHORITY_MUTABILITY_IDENT.to_string(),
+            args: to_manifest_value(&AccessRulesSetAuthorityMutabilityInput {
                 object_key,
-                name: group,
-                mutability: mutability,
+                authority_key,
+                mutability,
             }),
-=======
-        self.add_instruction(Instruction::SetAuthorityMutability {
-            entity_address,
-            object_key,
-            authority_key,
-            mutability,
->>>>>>> a9a59170
         })
         .0
     }
@@ -737,7 +694,6 @@
         let code_hash = hash(&code);
         self.blobs.insert(code_hash, code);
 
-<<<<<<< HEAD
         self.add_instruction(Instruction::CallFunction {
             package_address: PACKAGE_PACKAGE,
             blueprint_name: PACKAGE_BLUEPRINT.to_string(),
@@ -748,16 +704,8 @@
                 royalty_config,
                 metadata,
                 package_address: None,
-                access_rules,
+                authority_rules,
             }),
-=======
-        self.add_instruction(Instruction::PublishPackageAdvanced {
-            code: ManifestBlobRef(code_hash.0),
-            schema,
-            royalty_config,
-            metadata,
-            authority_rules,
->>>>>>> a9a59170
         });
         self
     }
@@ -791,7 +739,6 @@
         let code_hash = hash(&code);
         self.blobs.insert(code_hash, code);
 
-<<<<<<< HEAD
         self.add_instruction(Instruction::CallFunction {
             package_address: PACKAGE_PACKAGE,
             blueprint_name: PACKAGE_BLUEPRINT.to_string(),
@@ -802,16 +749,8 @@
                 schema,
                 royalty_config: BTreeMap::new(),
                 metadata: BTreeMap::new(),
-                access_rules: package_access_rules_from_owner_badge(&owner_badge),
+                authority_rules: AuthorityRules::owner_authority(&owner_badge),
             }),
-=======
-        self.add_instruction(Instruction::PublishPackageAdvanced {
-            code: ManifestBlobRef(code_hash.0),
-            schema,
-            royalty_config: BTreeMap::new(),
-            metadata: BTreeMap::new(),
-            authority_rules: AuthorityRules::owner_authority(&owner_badge),
->>>>>>> a9a59170
         });
         self
     }
