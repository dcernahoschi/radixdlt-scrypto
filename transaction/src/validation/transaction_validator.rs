use std::collections::HashSet;

use sbor::rust::vec;
use scrypto::buffer::scrypto_decode;
use scrypto::core::NetworkDefinition;
use scrypto::crypto::*;
use scrypto::values::*;

use crate::errors::{SignatureValidationError, *};
use crate::model::*;
use crate::validation::*;

pub struct ValidationConfig<'n> {
    pub network: &'n NetworkDefinition,
    pub current_epoch: u64,
    pub max_cost_unit_limit: u32,
    pub min_tip_percentage: u32,
}

pub struct TransactionValidator;

impl TransactionValidator {
    pub const MAX_PAYLOAD_SIZE: usize = 4 * 1024 * 1024;

    pub fn validate_from_slice<I: IntentHashManager>(
        transaction: &[u8],
        intent_hash_manager: &I,
        config: &ValidationConfig,
    ) -> Result<ValidatedTransaction, TransactionValidationError> {
        if transaction.len() > Self::MAX_PAYLOAD_SIZE {
            return Err(TransactionValidationError::TransactionTooLarge);
        }

        let transaction: NotarizedTransaction = scrypto_decode(transaction)
            .map_err(TransactionValidationError::DeserializationError)?;

        Self::validate(transaction, intent_hash_manager, config)
    }

    pub fn validate<I: IntentHashManager>(
        transaction: NotarizedTransaction,
        intent_hash_manager: &I,
        config: &ValidationConfig,
    ) -> Result<ValidatedTransaction, TransactionValidationError> {
        // verify the intent
        let instructions = Self::validate_intent(
            &transaction.signed_intent.intent,
            intent_hash_manager,
            config,
        )?;

        // verify signatures
        Self::validate_signatures(&transaction)
            .map_err(TransactionValidationError::SignatureValidationError)?;

        // TODO: whether to use intent hash or transaction hash
        let transaction_hash = transaction.hash();

        let mut signer_public_keys: Vec<EcdsaPublicKey> = transaction
            .signed_intent
            .intent_signatures
            .iter()
            .map(|e| e.0)
            .collect();
        if transaction.signed_intent.intent.header.notary_as_signatory {
            signer_public_keys.push(transaction.signed_intent.intent.header.notary_public_key);
        }

        Ok(ValidatedTransaction {
            transaction,
            transaction_hash,
            instructions,
            signer_public_keys,
        })
    }

    pub fn validate_preview_intent<I: IntentHashManager>(
        preview_intent: PreviewIntent,
        intent_hash_manager: &I,
        config: &ValidationConfig,
    ) -> Result<ValidatedPreviewTransaction, TransactionValidationError> {
        let intent = &preview_intent.intent;

        let transaction_hash = preview_intent.hash();

        let instructions = Self::validate_intent(&intent, intent_hash_manager, config)?;

        Ok(ValidatedPreviewTransaction {
            preview_intent,
            transaction_hash,
            instructions,
        })
    }

    fn validate_intent<I: IntentHashManager>(
        intent: &TransactionIntent,
        intent_hash_manager: &I,
        config: &ValidationConfig,
    ) -> Result<Vec<ExecutableInstruction>, TransactionValidationError> {
        // verify intent hash
        if !intent_hash_manager.allows(&intent.hash()) {
            return Err(TransactionValidationError::IntentHashRejected);
        }

        // verify intent header
        Self::validate_header(&intent, config)
            .map_err(TransactionValidationError::HeaderValidationError)?;

        let mut instructions = vec![];

        // semantic analysis
        let mut id_validator = IdValidator::new();
        for inst in &intent.manifest.instructions {
            match inst.clone() {
                Instruction::TakeFromWorktop { resource_address } => {
                    id_validator
                        .new_bucket()
                        .map_err(TransactionValidationError::IdValidationError)?;
                    instructions.push(ExecutableInstruction::TakeFromWorktop { resource_address });
                }
                Instruction::TakeFromWorktopByAmount {
                    amount,
                    resource_address,
                } => {
                    id_validator
                        .new_bucket()
                        .map_err(TransactionValidationError::IdValidationError)?;
                    instructions.push(ExecutableInstruction::TakeFromWorktopByAmount {
                        amount,
                        resource_address,
                    });
                }
                Instruction::TakeFromWorktopByIds {
                    ids,
                    resource_address,
                } => {
                    id_validator
                        .new_bucket()
                        .map_err(TransactionValidationError::IdValidationError)?;
                    instructions.push(ExecutableInstruction::TakeFromWorktopByIds {
                        ids,
                        resource_address,
                    });
                }
                Instruction::ReturnToWorktop { bucket_id } => {
                    id_validator
                        .drop_bucket(bucket_id)
                        .map_err(TransactionValidationError::IdValidationError)?;
                    instructions.push(ExecutableInstruction::ReturnToWorktop { bucket_id });
                }
                Instruction::AssertWorktopContains { resource_address } => {
                    instructions
                        .push(ExecutableInstruction::AssertWorktopContains { resource_address });
                }
                Instruction::AssertWorktopContainsByAmount {
                    amount,
                    resource_address,
                } => {
                    instructions.push(ExecutableInstruction::AssertWorktopContainsByAmount {
                        amount,
                        resource_address,
                    });
                }
                Instruction::AssertWorktopContainsByIds {
                    ids,
                    resource_address,
                } => {
                    instructions.push(ExecutableInstruction::AssertWorktopContainsByIds {
                        ids,
                        resource_address,
                    });
                }
                Instruction::PopFromAuthZone => {
                    id_validator
                        .new_proof(ProofKind::AuthZoneProof)
                        .map_err(TransactionValidationError::IdValidationError)?;
                    instructions.push(ExecutableInstruction::PopFromAuthZone);
                }
                Instruction::PushToAuthZone { proof_id } => {
                    id_validator
                        .drop_proof(proof_id)
                        .map_err(TransactionValidationError::IdValidationError)?;
                    instructions.push(ExecutableInstruction::PushToAuthZone { proof_id });
                }
                Instruction::ClearAuthZone => {
                    instructions.push(ExecutableInstruction::ClearAuthZone);
                }
                Instruction::CreateProofFromAuthZone { resource_address } => {
                    id_validator
                        .new_proof(ProofKind::AuthZoneProof)
                        .map_err(TransactionValidationError::IdValidationError)?;
                    instructions
                        .push(ExecutableInstruction::CreateProofFromAuthZone { resource_address });
                }
                Instruction::CreateProofFromAuthZoneByAmount {
                    amount,
                    resource_address,
                } => {
                    id_validator
                        .new_proof(ProofKind::AuthZoneProof)
                        .map_err(TransactionValidationError::IdValidationError)?;
                    instructions.push(ExecutableInstruction::CreateProofFromAuthZoneByAmount {
                        amount,
                        resource_address,
                    });
                }
                Instruction::CreateProofFromAuthZoneByIds {
                    ids,
                    resource_address,
                } => {
                    id_validator
                        .new_proof(ProofKind::AuthZoneProof)
                        .map_err(TransactionValidationError::IdValidationError)?;
                    instructions.push(ExecutableInstruction::CreateProofFromAuthZoneByIds {
                        ids,
                        resource_address,
                    });
                }
                Instruction::CreateProofFromBucket { bucket_id } => {
                    id_validator
                        .new_proof(ProofKind::BucketProof(bucket_id))
                        .map_err(TransactionValidationError::IdValidationError)?;
                    instructions.push(ExecutableInstruction::CreateProofFromBucket { bucket_id });
                }
                Instruction::CloneProof { proof_id } => {
                    id_validator
                        .clone_proof(proof_id)
                        .map_err(TransactionValidationError::IdValidationError)?;
                    instructions.push(ExecutableInstruction::CloneProof { proof_id });
                }
                Instruction::DropProof { proof_id } => {
                    id_validator
                        .drop_proof(proof_id)
                        .map_err(TransactionValidationError::IdValidationError)?;
                    instructions.push(ExecutableInstruction::DropProof { proof_id });
                }
                Instruction::DropAllProofs => {
                    id_validator
                        .drop_all_proofs()
                        .map_err(TransactionValidationError::IdValidationError)?;
                    instructions.push(ExecutableInstruction::DropAllProofs);
                }
                Instruction::CallFunction {
                    package_address,
                    blueprint_name,
                    method_name,
                    args,
                } => {
                    // TODO: decode into Value
                    Self::validate_call_data(&args, &mut id_validator)
                        .map_err(TransactionValidationError::CallDataValidationError)?;
                    instructions.push(ExecutableInstruction::CallFunction {
                        package_address,
                        blueprint_name,
                        method_name,
                        args,
                    });
                }
                Instruction::CallMethod {
                    component_address,
                    method_name,
                    args,
                } => {
                    // TODO: decode into Value
                    Self::validate_call_data(&args, &mut id_validator)
                        .map_err(TransactionValidationError::CallDataValidationError)?;
                    instructions.push(ExecutableInstruction::CallMethod {
                        component_address,
                        method_name,
                        args,
                    });
                }
<<<<<<< HEAD
                Instruction::CallMethodWithAllResources {
                    component_address,
                    method,
                } => {
                    id_validator
                        .move_all_buckets()
                        .map_err(TransactionValidationError::IdValidationError)?;
                    instructions.push(ExecutableInstruction::CallMethodWithAllResources {
                        component_address,
                        method,
                    });
                }
                Instruction::PublishPackage { code, abi } => {
                    instructions.push(ExecutableInstruction::PublishPackage { code, abi });
=======
                Instruction::PublishPackage { package } => {
                    instructions.push(ExecutableInstruction::PublishPackage { package });
>>>>>>> 92d2ae46
                }
            }
        }

        return Ok(instructions);
    }

    fn validate_header(
        intent: &TransactionIntent,
        config: &ValidationConfig,
    ) -> Result<(), HeaderValidationError> {
        let header = &intent.header;

        // version
        if header.version != TRANSACTION_VERSION_V1 {
            return Err(HeaderValidationError::UnknownVersion(header.version));
        }

        // network
        if header.network_id != config.network.id {
            return Err(HeaderValidationError::InvalidNetwork);
        }

        // epoch
        if header.end_epoch_exclusive <= header.start_epoch_inclusive {
            return Err(HeaderValidationError::InvalidEpochRange);
        }
        if header.end_epoch_exclusive - header.start_epoch_inclusive > MAX_EPOCH_DURATION {
            return Err(HeaderValidationError::EpochRangeTooLarge);
        }
        if config.current_epoch < header.start_epoch_inclusive
            || config.current_epoch >= header.end_epoch_exclusive
        {
            return Err(HeaderValidationError::OutOfEpochRange);
        }

        // cost unit limit and tip
        if header.cost_unit_limit > config.max_cost_unit_limit {
            return Err(HeaderValidationError::InvalidCostUnitLimit);
        }
        if header.tip_percentage < config.min_tip_percentage {
            return Err(HeaderValidationError::InvalidTipBps);
        }

        Ok(())
    }

    fn validate_signatures(
        transaction: &NotarizedTransaction,
    ) -> Result<(), SignatureValidationError> {
        // TODO: split into static validation part and runtime validation part to support more signatures
        if transaction.signed_intent.intent_signatures.len() > MAX_NUMBER_OF_INTENT_SIGNATURES {
            return Err(SignatureValidationError::TooManySignatures);
        }

        // verify intent signature
        let intent_payload = transaction.signed_intent.intent.to_bytes();
        let mut signers = HashSet::new();
        for sig in &transaction.signed_intent.intent_signatures {
            if !verify_ecdsa(&intent_payload, &sig.0, &sig.1) {
                return Err(SignatureValidationError::InvalidIntentSignature);
            }
            if !signers.insert(sig.0.to_vec()) {
                return Err(SignatureValidationError::DuplicateSigner);
            }
        }

        // verify notary signature
        let signed_intent_payload = transaction.signed_intent.to_bytes();
        if !verify_ecdsa(
            &signed_intent_payload,
            &transaction.signed_intent.intent.header.notary_public_key,
            &transaction.notary_signature,
        ) {
            return Err(SignatureValidationError::InvalidNotarySignature);
        }

        Ok(())
    }

    fn validate_call_data(
        call_data: &[u8],
        id_validator: &mut IdValidator,
    ) -> Result<(), CallDataValidationError> {
        let value =
            ScryptoValue::from_slice(call_data).map_err(CallDataValidationError::DecodeError)?;
        id_validator
            .move_resources(&value)
            .map_err(CallDataValidationError::IdValidationError)?;
        if let Some(vault_id) = value.vault_ids.iter().nth(0) {
            return Err(CallDataValidationError::VaultNotAllowed(vault_id.clone()));
        }
        if let Some(kv_store_id) = value.kv_store_ids.iter().nth(0) {
            return Err(CallDataValidationError::KeyValueStoreNotAllowed(
                kv_store_id.clone(),
            ));
        }
        Ok(())
    }
}

#[cfg(test)]
mod tests {
    use scrypto::core::NetworkDefinition;

    use super::*;
    use crate::{builder::ManifestBuilder, builder::TransactionBuilder, signing::EcdsaPrivateKey};

    macro_rules! assert_invalid_tx {
        ($result: expr, ($version: expr, $start_epoch: expr, $end_epoch: expr, $nonce: expr, $signers: expr, $notary: expr)) => {{
            let mut intent_hash_manager: TestIntentHashManager = TestIntentHashManager::new();
            let config: ValidationConfig = ValidationConfig {
                network: &NetworkDefinition::local_simulator(),
                current_epoch: 1,
                max_cost_unit_limit: 10_000_000,
                min_tip_percentage: 0,
            };
            assert_eq!(
                Err($result),
                TransactionValidator::validate(
                    create_transaction(
                        $version,
                        $start_epoch,
                        $end_epoch,
                        $nonce,
                        $signers,
                        $notary
                    ),
                    &mut intent_hash_manager,
                    &config,
                )
            );
        }};
    }

    #[test]
    fn test_invalid_header() {
        assert_invalid_tx!(
            TransactionValidationError::HeaderValidationError(
                HeaderValidationError::UnknownVersion(2)
            ),
            (2, 0, 100, 5, vec![1], 2)
        );
        assert_invalid_tx!(
            TransactionValidationError::HeaderValidationError(
                HeaderValidationError::InvalidEpochRange
            ),
            (1, 0, 0, 5, vec![1], 2)
        );
        assert_invalid_tx!(
            TransactionValidationError::HeaderValidationError(
                HeaderValidationError::EpochRangeTooLarge
            ),
            (1, 0, 1000, 5, vec![1], 2)
        );
        assert_invalid_tx!(
            TransactionValidationError::HeaderValidationError(
                HeaderValidationError::OutOfEpochRange
            ),
            (1, 100, 101, 5, vec![1], 2)
        );
    }

    #[test]
    fn test_invalid_signatures() {
        assert_invalid_tx!(
            TransactionValidationError::SignatureValidationError(
                SignatureValidationError::TooManySignatures
            ),
            (1, 0, 100, 5, (1..20).collect(), 2)
        );
        assert_invalid_tx!(
            TransactionValidationError::SignatureValidationError(
                SignatureValidationError::DuplicateSigner
            ),
            (1, 0, 100, 5, vec![1, 1], 2)
        );
    }

    #[test]
    fn test_valid_preview() {
        let mut intent_hash_manager: TestIntentHashManager = TestIntentHashManager::new();
        let config: ValidationConfig = ValidationConfig {
            network: &NetworkDefinition::local_simulator(),
            current_epoch: 1,
            max_cost_unit_limit: 10_000_000,
            min_tip_percentage: 0,
        };

        // Build the whole transaction but only really care about the intent
        let tx = create_transaction(1, 0, 100, 5, vec![1, 2], 2);
        let signer_public_keys = tx
            .signed_intent
            .intent_signatures
            .into_iter()
            .map(|p| p.0)
            .collect();

        let result = TransactionValidator::validate_preview_intent(
            PreviewIntent {
                intent: tx.signed_intent.intent,
                signer_public_keys: signer_public_keys,
                flags: PreviewFlags {
                    unlimited_loan: true,
                },
            },
            &mut intent_hash_manager,
            &config,
        );

        assert!(result.is_ok());
    }

    fn create_transaction(
        version: u8,
        start_epoch: u64,
        end_epoch: u64,
        nonce: u64,
        signers: Vec<u64>,
        notary: u64,
    ) -> NotarizedTransaction {
        let sk_notary = EcdsaPrivateKey::from_u64(notary).unwrap();

        let mut builder = TransactionBuilder::new()
            .header(TransactionHeader {
                version,
                network_id: NetworkDefinition::local_simulator().id,
                start_epoch_inclusive: start_epoch,
                end_epoch_exclusive: end_epoch,
                nonce,
                notary_public_key: sk_notary.public_key(),
                notary_as_signatory: false,
                cost_unit_limit: 1_000_000,
                tip_percentage: 5,
            })
            .manifest(
                ManifestBuilder::new(&NetworkDefinition::local_simulator())
                    .clear_auth_zone()
                    .build(),
            );

        for signer in signers {
            builder = builder.sign(&EcdsaPrivateKey::from_u64(signer).unwrap());
        }
        builder = builder.notarize(&sk_notary);

        builder.build()
    }
}<|MERGE_RESOLUTION|>--- conflicted
+++ resolved
@@ -270,25 +270,8 @@
                         args,
                     });
                 }
-<<<<<<< HEAD
-                Instruction::CallMethodWithAllResources {
-                    component_address,
-                    method,
-                } => {
-                    id_validator
-                        .move_all_buckets()
-                        .map_err(TransactionValidationError::IdValidationError)?;
-                    instructions.push(ExecutableInstruction::CallMethodWithAllResources {
-                        component_address,
-                        method,
-                    });
-                }
                 Instruction::PublishPackage { code, abi } => {
                     instructions.push(ExecutableInstruction::PublishPackage { code, abi });
-=======
-                Instruction::PublishPackage { package } => {
-                    instructions.push(ExecutableInstruction::PublishPackage { package });
->>>>>>> 92d2ae46
                 }
             }
         }
