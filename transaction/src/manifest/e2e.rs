#[cfg(test)]
mod tests {
    use crate::eddsa_ed25519::EddsaEd25519PrivateKey;
    use crate::internal_prelude::*;
    use crate::manifest::*;
    use radix_engine_interface::blueprints::resource::AccessRule;
    use scrypto_derive::NonFungibleData;

    #[test]
    fn test_publish_package() {
        compile_and_decompile_with_inversion_test(
            "publish_package",
            apply_address_replacements(include_str!("../../examples/package/publish.rtm")),
            &NetworkDefinition::simulator(),
            vec![include_bytes!("../../examples/package/code.wasm").to_vec()],
            apply_address_replacements(
                r##"
CALL_METHOD
    Address("${account_address}")
    "lock_fee"
    Decimal("10");
PUBLISH_PACKAGE_ADVANCED
    Enum<0u8>()
    Blob("${code_blob_hash}")
    Tuple(
        Map<String, Tuple>()
    )
    Map<String, Tuple>()
    Map<String, String>()
    Map<String, Tuple>();
"##,
            ),
        );
    }

    #[test]
    fn test_resource_worktop() {
        compile_and_decompile_with_inversion_test(
            "resource_worktop",
            apply_address_replacements(include_str!("../../examples/resources/worktop.rtm")),
            &NetworkDefinition::simulator(),
            vec![],
            apply_address_replacements(
                r##"
CALL_METHOD
    Address("${account_address}")
    "withdraw"
    Address("${xrd_resource_address}")
    Decimal("5");
TAKE_FROM_WORKTOP
    Address("${xrd_resource_address}")
    Decimal("2")
    Bucket("bucket1");
CALL_METHOD
    Address("${component_address}")
    "buy_gumball"
    Bucket("bucket1");
ASSERT_WORKTOP_CONTAINS
    Address("${gumball_resource_address}")
    Decimal("3");
TAKE_ALL_FROM_WORKTOP
    Address("${xrd_resource_address}")
    Bucket("bucket2");
RETURN_TO_WORKTOP
    Bucket("bucket2");
TAKE_NON_FUNGIBLES_FROM_WORKTOP
    Address("${non_fungible_resource_address}")
    Array<NonFungibleLocalId>(
        NonFungibleLocalId("#1#")
    )
    Bucket("bucket3");
CALL_METHOD
    Address("${account_address}")
    "deposit_batch"
    Expression("ENTIRE_WORKTOP");
"##,
            ),
        );
    }

    #[test]
    fn test_resource_auth_zone() {
        compile_and_decompile_with_inversion_test(
            "resource_auth_zone",
            apply_address_replacements(include_str!("../../examples/resources/auth_zone.rtm")),
            &NetworkDefinition::simulator(),
            vec![],
            apply_address_replacements(
                r##"
CALL_METHOD
    Address("${account_address}")
    "withdraw"
    Address("${xrd_resource_address}")
    Decimal("5");
TAKE_ALL_FROM_WORKTOP
    Address("${xrd_resource_address}")
    Bucket("bucket1");
CREATE_PROOF_FROM_BUCKET
    Bucket("bucket1")
    Proof("proof1");
CREATE_PROOF_FROM_BUCKET_OF_AMOUNT
    Bucket("bucket1")
    Decimal("1")
    Proof("proof2");
CREATE_PROOF_FROM_BUCKET_OF_NON_FUNGIBLES
    Bucket("bucket1")
    Array<NonFungibleLocalId>(
        NonFungibleLocalId("#123#")
    )
    Proof("proof3");
CREATE_PROOF_FROM_BUCKET_OF_ALL
    Bucket("bucket1")
    Proof("proof4");
CLONE_PROOF
    Proof("proof1")
    Proof("proof5");
DROP_PROOF
    Proof("proof1");
DROP_PROOF
    Proof("proof5");
CLEAR_AUTH_ZONE;
CALL_METHOD
    Address("${account_address}")
    "create_proof_of_amount"
    Address("${resource_address}")
    Decimal("5");
POP_FROM_AUTH_ZONE
    Proof("proof6");
DROP_PROOF
    Proof("proof6");
CALL_METHOD
    Address("${account_address}")
    "create_proof_of_amount"
    Address("${resource_address}")
    Decimal("5");
CREATE_PROOF_FROM_AUTH_ZONE
    Address("${resource_address}")
    Proof("proof7");
CREATE_PROOF_FROM_AUTH_ZONE_OF_AMOUNT
    Address("${resource_address}")
    Decimal("1")
    Proof("proof8");
CREATE_PROOF_FROM_AUTH_ZONE_OF_NON_FUNGIBLES
    Address("${non_fungible_resource_address}")
    Array<NonFungibleLocalId>(
        NonFungibleLocalId("#123#")
    )
    Proof("proof9");
CREATE_PROOF_FROM_AUTH_ZONE_OF_ALL
    Address("${non_fungible_resource_address}")
    Proof("proof10");
CLEAR_AUTH_ZONE;
CLEAR_SIGNATURE_PROOFS;
DROP_ALL_PROOFS;
CALL_METHOD
    Address("${account_address}")
    "deposit_batch"
    Expression("ENTIRE_WORKTOP");
"##,
            ),
        );
    }

    #[test]
    fn test_resource_recall() {
        compile_and_decompile_with_inversion_test(
            "resource_recall",
            apply_address_replacements(include_str!("../../examples/resources/recall.rtm")),
            &NetworkDefinition::simulator(),
            vec![],
            apply_address_replacements(
                r##"
RECALL_RESOURCE
    Address("${vault_address}")
    Decimal("1.2");
"##,
            ),
        );
    }

    #[test]
    fn test_call_function() {
        compile_and_decompile_with_inversion_test(
            "call_function",
            apply_address_replacements(include_str!("../../examples/call/call_function.rtm")),
            &NetworkDefinition::simulator(),
            vec![],
            apply_address_replacements(
                r##"
CALL_FUNCTION
    Address("${package_address}")
    "BlueprintName"
    "f"
    "string";
"##,
            ),
        );
    }

    #[test]
    fn test_call_method() {
        compile_and_decompile_with_inversion_test(
            "call_method",
            apply_address_replacements(include_str!("../../examples/call/call_method.rtm")),
            &NetworkDefinition::simulator(),
            vec![],
            apply_address_replacements(
                r##"
CALL_METHOD
    Address("${component_address}")
    "complicated_method"
    Decimal("1")
    PreciseDecimal("2");
CALL_ROYALTY_METHOD
    Address("${component_address}")
    "some_method_1"
    Decimal("1");
CALL_METADATA_METHOD
    Address("${component_address}")
    "some_method_2"
    Decimal("2");
CALL_ACCESS_RULES_METHOD
    Address("${component_address}")
    "some_method_3"
    Decimal("3");
"##,
            ),
        );
    }

    #[test]
    fn test_values() {
        compile_and_decompile_with_inversion_test(
            "values",
            apply_address_replacements(include_str!("../../examples/values/values.rtm")),
            &NetworkDefinition::simulator(),
            vec![include_bytes!("../../examples/package/code.wasm").to_vec()],
            apply_address_replacements(
                r##"
TAKE_ALL_FROM_WORKTOP
    Address("${resource_address}")
    Bucket("bucket1");
CREATE_PROOF_FROM_AUTH_ZONE
    Address("${resource_address}")
    Proof("proof1");
CALL_METHOD
    Address("${component_address}")
    "aliases"
    Enum<0u8>()
    Enum<0u8>()
    Enum<1u8>(
        "hello"
    )
    Enum<1u8>(
        "hello"
    )
    Enum<0u8>(
        "test"
    )
    Enum<0u8>(
        "test"
    )
    Enum<1u8>(
        "test123"
    )
    Enum<1u8>(
        "test123"
    )
    Enum<0u8>()
    Enum<1u8>(
        "a"
    )
    Enum<0u8>(
        "b"
    )
    Enum<1u8>(
        "c"
    )
    Bytes("deadbeef")
    Bytes("050aff")
    NonFungibleGlobalId("${non_fungible_resource_address}:<value>")
    NonFungibleGlobalId("${non_fungible_resource_address}:#123#")
    NonFungibleGlobalId("${non_fungible_resource_address}:#456#")
    NonFungibleGlobalId("${non_fungible_resource_address}:[031b84c5567b126440995d3ed5aaba0565d71e1834604819ff9c17f5e9d5dd078f]")
    NonFungibleGlobalId("${non_fungible_resource_address}:#1234567890#")
    NonFungibleGlobalId("${non_fungible_resource_address}:#1#")
    Array<Array>(
        Bytes("dead"),
        Bytes("050aff")
    )
    Array<Array>(
        Bytes("dead"),
        Bytes("050aff")
    )
    Array<Tuple>(
        NonFungibleGlobalId("${non_fungible_resource_address}:<value>"),
        NonFungibleGlobalId("${non_fungible_resource_address}:#1#")
    )
    Array<Tuple>(
        NonFungibleGlobalId("${non_fungible_resource_address}:<value>"),
        NonFungibleGlobalId("${non_fungible_resource_address}:#1#")
    );
CALL_METHOD
    Address("${component_address}")
    "custom_types"
    Address("${package_address}")
    Address("${account_address}")
    Address("${epochmanager_address}")
    Address("${clock_address}")
    Address("${validator_address}")
    Address("${accesscontroller_address}")
    Bucket("bucket1")
    Proof("proof1")
    Expression("ENTIRE_WORKTOP")
    Blob("a710f0959d8e139b3c1ca74ac4fcb9a95ada2c82e7f563304c5487e0117095c0")
    Decimal("1.2")
    PreciseDecimal("1.2")
    NonFungibleLocalId("<SomeId>")
    NonFungibleLocalId("#12#")
    NonFungibleLocalId("[031b84c5567b126440995d3ed5aaba0565d71e1834604819ff9c17f5e9d5dd078f]")
    NonFungibleLocalId("{43968a72-5954-45da-9678-8659dd399faa}");
"##,
            ),
        );
    }

    #[test]
    fn test_royalty() {
        compile_and_decompile_with_inversion_test(
            "royalty",
            apply_address_replacements(include_str!("../../examples/royalty/royalty.rtm")),
            &NetworkDefinition::simulator(),
            vec![],
            apply_address_replacements(
                r##"
SET_PACKAGE_ROYALTY_CONFIG
    Address("${package_address}")
<<<<<<< HEAD
    Map<String, Tuple>("Blueprint", Tuple(Map<String, U32>("method", 1u32)));
SET_COMPONENT_ROYALTY_CONFIG
    Address("${account_address}")
    Tuple(Map<String, U32>("method", 1u32));
=======
    Map<String, Tuple>(
        "Blueprint",
        Tuple(
            Map<String, U32>(
                "method",
                1u32
            ),
            0u32
        )
    );
SET_COMPONENT_ROYALTY_CONFIG
    Address("${account_address}")
    Tuple(
        Map<String, U32>(
            "method",
            1u32
        ),
        0u32
    );
>>>>>>> 5cb7492a
CLAIM_PACKAGE_ROYALTY
    Address("${package_address}");
CLAIM_COMPONENT_ROYALTY
    Address("${account_address}");
"##,
            ),
        );
    }

    #[test]
    fn test_metadata() {
        compile_and_decompile_with_inversion_test(
            "metadata",
            apply_address_replacements(include_str!("../../examples/metadata/metadata.rtm")),
            &NetworkDefinition::simulator(),
            vec![],
            apply_address_replacements(
                r##"
SET_METADATA
    Address("${package_address}")
    "field_name"
    Enum<0u8>(
        Enum<0u8>(
            "v"
        )
    );
SET_METADATA
    Address("${account_address}")
    "field_name"
    Enum<0u8>(
        Enum<0u8>(
            "v"
        )
    );
SET_METADATA
    Address("${resource_address}")
    "field_name"
    Enum<0u8>(
        Enum<0u8>(
            "v"
        )
    );
SET_METADATA
    Address("${resource_address}")
    "field_name"
    Enum<0u8>(
        Enum<1u8>(
            true
        )
    );
SET_METADATA
    Address("${resource_address}")
    "field_name"
    Enum<0u8>(
        Enum<2u8>(
            123u8
        )
    );
SET_METADATA
    Address("${resource_address}")
    "field_name"
    Enum<0u8>(
        Enum<3u8>(
            123u32
        )
    );
SET_METADATA
    Address("${resource_address}")
    "field_name"
    Enum<0u8>(
        Enum<4u8>(
            123u64
        )
    );
SET_METADATA
    Address("${resource_address}")
    "field_name"
    Enum<0u8>(
        Enum<5u8>(
            -123i32
        )
    );
SET_METADATA
    Address("${resource_address}")
    "field_name"
    Enum<0u8>(
        Enum<6u8>(
            -123i64
        )
    );
SET_METADATA
    Address("${resource_address}")
    "field_name"
    Enum<0u8>(
        Enum<7u8>(
            Decimal("10.5")
        )
    );
SET_METADATA
    Address("${resource_address}")
    "field_name"
    Enum<0u8>(
        Enum<8u8>(
            Address("${account_address}")
        )
    );
SET_METADATA
    Address("${resource_address}")
    "field_name"
    Enum<0u8>(
        Enum<9u8>(
            Enum<0u8>(
                Bytes("0000000000000000000000000000000000000000000000000000000000000000ff")
            )
        )
    );
SET_METADATA
    Address("${resource_address}")
    "field_name"
    Enum<0u8>(
        Enum<10u8>(
            NonFungibleGlobalId("${non_fungible_resource_address}:<some_string>")
        )
    );
SET_METADATA
    Address("${resource_address}")
    "field_name"
    Enum<0u8>(
        Enum<11u8>(
            NonFungibleLocalId("<some_string>")
        )
    );
SET_METADATA
    Address("${resource_address}")
    "field_name"
    Enum<0u8>(
        Enum<12u8>(
            10000i64
        )
    );
SET_METADATA
    Address("${resource_address}")
    "field_name"
    Enum<0u8>(
        Enum<13u8>(
            "https://radixdlt.com/index.html"
        )
    );
SET_METADATA
    Address("${resource_address}")
    "field_name"
    Enum<0u8>(
        Enum<14u8>(
            "https://radixdlt.com"
        )
    );
SET_METADATA
    Address("${resource_address}")
    "field_name"
    Enum<0u8>(
        Enum<15u8>(
            Enum<0u8>(
                Bytes("0000000000000000000000000000000000000000000000000000000000")
            )
        )
    );
SET_METADATA
    Address("${resource_address}")
    "field_name"
    Enum<1u8>(
        Array<Enum>(
            Enum<0u8>(
                "some_string"
            ),
            Enum<0u8>(
                "another_string"
            ),
            Enum<0u8>(
                "yet_another_string"
            )
        )
    );
REMOVE_METADATA
    Address("${package_address}")
    "field_name";
REMOVE_METADATA
    Address("${account_address}")
    "field_name";
REMOVE_METADATA
    Address("${resource_address}")
    "field_name";
"##,
            ),
        );
    }

    #[test]
    fn test_access_rule() {
        compile_and_decompile_with_inversion_test(
            "access_rule",
            apply_address_replacements(include_str!("../../examples/access_rule/access_rule.rtm")),
            &NetworkDefinition::simulator(),
            vec![],
            apply_address_replacements(
                r##"
SET_AUTHORITY_ACCESS_RULE
    Address("${resource_address}")
<<<<<<< HEAD
    Enum(0u8)
    "auth"
    Enum(0u8);
=======
    Enum<0u8>()
    Enum<0u8>()
    Enum<0u8>();
>>>>>>> 5cb7492a
"##,
            ),
        );
    }

    #[test]
    fn test_create_fungible_resource_with_initial_supply() {
        compile_and_decompile_with_inversion_test(
            "create_fungible_resource_with_initial_supply",
            apply_address_replacements(
                include_str!("../../examples/resources/creation/fungible/with_initial_supply.rtm")
                    .to_string(),
            ),
            &NetworkDefinition::simulator(),
            vec![],
            apply_address_replacements(
                r##"
CALL_METHOD
    Address("${account_address}")
    "lock_fee"
    Decimal("10");
CREATE_FUNGIBLE_RESOURCE_WITH_INITIAL_SUPPLY
    18u8
    Map<String, String>(
        "name",
        "MyResource",
        "symbol",
        "RSRC",
        "description",
        "A very innovative and important resource"
    )
    Map<Enum, Tuple>(
        Enum<4u8>(),
        Tuple(
            Enum<0u8>(),
            Enum<1u8>()
        ),
        Enum<5u8>(),
        Tuple(
            Enum<0u8>(),
            Enum<1u8>()
        )
    )
    Decimal("12");
CALL_METHOD
    Address("${account_address}")
    "deposit_batch"
    Expression("ENTIRE_WORKTOP");
"##,
            ),
        );
    }

    #[test]
    fn test_create_fungible_resource_with_no_initial_supply() {
        compile_and_decompile_with_inversion_test(
            "create_fungible_resource_with_no_initial_supply",
            apply_address_replacements(
                include_str!("../../examples/resources/creation/fungible/no_initial_supply.rtm")
                    .to_string(),
            ),
            &NetworkDefinition::simulator(),
            vec![],
            apply_address_replacements(
                r##"
CALL_METHOD
    Address("${account_address}")
    "lock_fee"
    Decimal("10");
CREATE_FUNGIBLE_RESOURCE
    18u8
    Map<String, String>(
        "name",
        "MyResource",
        "symbol",
        "RSRC",
        "description",
        "A very innovative and important resource"
    )
    Map<Enum, Tuple>(
        Enum<4u8>(),
        Tuple(
            Enum<0u8>(),
            Enum<1u8>()
        ),
        Enum<5u8>(),
        Tuple(
            Enum<0u8>(),
            Enum<1u8>()
        )
    );
"##,
            ),
        );
    }

    //FIXME: this test does not work because of decompiler error:
    // See https://rdxworks.slack.com/archives/C01HK4QFXNY/p1678185923283569?thread_ts=1678184674.780149&cid=C01HK4QFXNY
    #[ignore]
    #[test]
    fn test_create_non_fungible_resource_with_initial_supply() {
        compile_and_decompile_with_inversion_test(
            "create_non_fungible_resource_with_initial_supply",
            apply_address_replacements(
                include_str!(
                    "../../examples/resources/creation/non_fungible/with_initial_supply.rtm"
                )
                .to_string(),
            ),
            &NetworkDefinition::simulator(),
            vec![],
            apply_address_replacements(
                r##"
CALL_METHOD
    Address("${account_address}")
    "lock_fee"
    Decimal("10");
CREATE_NON_FUNGIBLE_RESOURCE_WITH_INITIAL_SUPPLY
    Enum<1u8>()
    Tuple(Tuple(Array<Enum>(), Array<Tuple>(), Array<Enum>()), Enum<0u8>( 64u8))
    Map<String, String>("name", "MyResource", "description", "A very innovative and important resource")
    Map<Enum, Tuple>(Enum<4u8>(), Tuple(Enum<0u8>(), Enum<1u8>()), Enum<5u8>(), Tuple(Enum<0u8>(), Enum<1u8>()))
    Map<NonFungibleLocalId, Array>(NonFungibleLocalId("#12#"), Bytes("5c21020c0b48656c6c6f20576f726c64a00000b0d86b9088a6000000000000000000000000000000000000000000000000"));
CALL_METHOD
    Address("${account_address}")
    "deposit_batch"
    Expression("ENTIRE_WORKTOP");
"##,
            ),
        );
    }

    #[test]
    fn test_create_non_fungible_resource_with_no_initial_supply() {
        compile_and_decompile_with_inversion_test(
            "create_non_fungible_resource_with_no_initial_supply",
            apply_address_replacements(
                include_str!(
                    "../../examples/resources/creation/non_fungible/no_initial_supply.rtm"
                )
                .to_string(),
            ),
            &NetworkDefinition::simulator(),
            vec![],
            apply_address_replacements(
                r##"
CALL_METHOD
    Address("${account_address}")
    "lock_fee"
    Decimal("10");
CREATE_NON_FUNGIBLE_RESOURCE
    Enum<1u8>()
    Tuple(
        Tuple(
            Array<Enum>(),
            Array<Tuple>(),
            Array<Enum>()
        ),
        Enum<0u8>(
            64u8
        ),
        Array<String>()
    )
    Map<String, String>(
        "name",
        "MyResource",
        "description",
        "A very innovative and important resource"
    )
    Map<Enum, Tuple>(
        Enum<4u8>(),
        Tuple(
            Enum<0u8>(),
            Enum<1u8>()
        ),
        Enum<5u8>(),
        Tuple(
            Enum<0u8>(),
            Enum<1u8>()
        )
    );
"##,
            ),
        );
    }

    #[test]
    fn test_mint_fungible() {
        compile_and_decompile_with_inversion_test(
            "mint_fungible",
            apply_address_replacements(include_str!(
                "../../examples/resources/mint/fungible/mint.rtm"
            )),
            &NetworkDefinition::simulator(),
            vec![],
            apply_address_replacements(
                r##"
CALL_METHOD
    Address("${account_address}")
    "lock_fee"
    Decimal("10");
CALL_METHOD
    Address("${account_address}")
    "create_proof_of_amount"
    Address("${minter_badge_resource_address}")
    Decimal("1");
MINT_FUNGIBLE
    Address("${mintable_fungible_resource_address}")
    Decimal("12");
CALL_METHOD
    Address("${account_address}")
    "deposit_batch"
    Expression("ENTIRE_WORKTOP");
"##,
            ),
        );
    }

    #[test]
    fn test_mint_non_fungible() {
        compile_and_decompile_with_inversion_test(
            "mint_non_fungible",
            apply_address_replacements(include_str!(
                "../../examples/resources/mint/non_fungible/mint.rtm"
            )),
            &NetworkDefinition::simulator(),
            vec![],
            apply_address_replacements(
                r##"
CALL_METHOD
    Address("${account_address}")
    "lock_fee"
    Decimal("10");
CALL_METHOD
    Address("${account_address}")
    "create_proof_of_amount"
    Address("${minter_badge_resource_address}")
    Decimal("1");
MINT_NON_FUNGIBLE
    Address("${mintable_non_fungible_resource_address}")
    Map<NonFungibleLocalId, Tuple>(
        NonFungibleLocalId("${non_fungible_local_id}"),
        Tuple(
            Tuple()
        )
    );
CALL_METHOD
    Address("${account_address}")
    "deposit_batch"
    Expression("ENTIRE_WORKTOP");
"##,
            ),
        );
    }

    #[test]
    fn test_create_account() {
        compile_and_decompile_with_inversion_test(
            "create_account",
            apply_address_replacements(include_str!("../../examples/account/new.rtm")),
            &NetworkDefinition::simulator(),
            vec![],
            apply_address_replacements(
                r##"
CREATE_ACCOUNT_ADVANCED
    Map<String, Tuple>();
CREATE_ACCOUNT;
"##,
            ),
        );
    }

    #[test]
    fn test_create_identity() {
        compile_and_decompile_with_inversion_test(
            "create_identity",
            apply_address_replacements(include_str!("../../examples/identity/new.rtm")),
            &NetworkDefinition::simulator(),
            vec![],
            apply_address_replacements(
                r##"
CREATE_IDENTITY_ADVANCED
    Map<String, Tuple>();
CREATE_IDENTITY;
"##,
            ),
        );
    }

    #[test]
    fn test_create_access_controller() {
        compile_and_decompile_with_inversion_test(
            "create_access_controller",
            apply_address_replacements(include_str!("../../examples/access_controller/new.rtm")),
            &NetworkDefinition::simulator(),
            vec![],
            apply_address_replacements(
                r##"
TAKE_ALL_FROM_WORKTOP
    Address("${badge_resource_address}")
    Bucket("bucket1");
CREATE_ACCESS_CONTROLLER
    Bucket("bucket1")
    Tuple(
        Enum<0u8>(),
        Enum<0u8>(),
        Enum<0u8>()
    )
    Enum<0u8>();
"##,
            ),
        );
    }

    fn compile_and_decompile_with_inversion_test(
        name: &str,
        manifest: impl AsRef<str>,
        network: &NetworkDefinition,
        blobs: Vec<Vec<u8>>,
        expected_canonical: impl AsRef<str>,
    ) {
        let original_string = manifest.as_ref();
        let original_struct = compile(original_string, network, blobs.clone()).unwrap();
        let original_binary = manifest_encode(&original_struct);

        let decompiled_string = decompile(&original_struct.instructions, network).unwrap();
        let decompiled_struct = compile(&decompiled_string, network, blobs.clone()).unwrap();
        let decompiled_binary = manifest_encode(&decompiled_struct);

        let recompiled_string = decompile(&decompiled_struct.instructions, network).unwrap();
        let recompiled_struct = compile(&recompiled_string, network, blobs.clone()).unwrap();
        let recompiled_binary = manifest_encode(&recompiled_struct);

        // If you use the following output for test cases, make sure you've checked the diff
        println!("{}", recompiled_string);
        let intent = build_intent(expected_canonical.as_ref(), blobs)
            .to_payload_bytes()
            .unwrap();
        print_blob(name, intent);

        // Check round-trip property
        assert_eq!(original_binary, decompiled_binary);
        assert_eq!(decompiled_binary, recompiled_binary);
        assert_eq!(decompiled_string, recompiled_string);

        // Assert with expectation
        assert_eq!(recompiled_string.trim(), expected_canonical.as_ref().trim());
    }

    fn print_blob(name: &str, blob: Vec<u8>) {
        print!(
            "const TX_{}: [u8; {}] = [",
            name.clone().to_uppercase(),
            blob.len()
        );

        for &byte in blob.iter() {
            print!("{:#04x}, ", byte);
        }

        println!("];");
    }

    fn build_intent(manifest: &str, blobs: Vec<Vec<u8>>) -> IntentV1 {
        let sk_notary = EddsaEd25519PrivateKey::from_u64(3).unwrap();

        let network = NetworkDefinition::simulator();
        let (instructions, blobs) = compile(manifest, &network, blobs).unwrap().for_intent();

        IntentV1 {
            header: TransactionHeaderV1 {
                network_id: network.id,
                start_epoch_inclusive: 0,
                end_epoch_exclusive: 1000,
                nonce: 5,
                notary_public_key: sk_notary.public_key().into(),
                notary_is_signatory: false,
                tip_percentage: 3,
            },
            instructions,
            blobs,
            attachments: AttachmentsV1 {},
        }
    }

    fn apply_address_replacements(input: impl ToString) -> String {
        let mut input = input.to_string();
        // Can generate some from resim, eg resim new-account, resim publish examples/hello-world etc
        // For other addresses, uncomment the below:;
        // {
        //     // Generate addresses
        //     use radix_engine_common::address::{Bech32Decoder, Bech32Encoder};
        //     use radix_engine_common::types::EntityType;
        //     use radix_engine_interface::constants::*;

        //     // Random address from resim new-account
        //     let account_address = "account_sim1cyvgx33089ukm2pl97pv4max0x40ruvfy4lt60yvya744cve475w0q";

        //     println!("{}", Bech32Encoder::for_simulator().encode(EPOCH_MANAGER.as_node_id().as_bytes()).unwrap());
        //     println!("{}", Bech32Encoder::for_simulator().encode(CLOCK.as_node_id().as_bytes()).unwrap());

        //     let (_, mut pseudo_random_bytes) = Bech32Decoder::for_simulator().validate_and_decode(account_address).unwrap();
        //     pseudo_random_bytes[0] = EntityType::InternalFungibleVault as u8;
        //     println!("{}", Bech32Encoder::for_simulator().encode(pseudo_random_bytes.as_ref()).unwrap());
        //     pseudo_random_bytes[0] = EntityType::GlobalValidator as u8;
        //     println!("{}", Bech32Encoder::for_simulator().encode(pseudo_random_bytes.as_ref()).unwrap());
        //     pseudo_random_bytes[0] = EntityType::GlobalAccessController as u8;
        //     println!("{}", Bech32Encoder::for_simulator().encode(pseudo_random_bytes.as_ref()).unwrap());
        //     pseudo_random_bytes[0] = EntityType::GlobalGenericComponent as u8;
        //     println!("{}", Bech32Encoder::for_simulator().encode(pseudo_random_bytes.as_ref()).unwrap());
        // };
        let replacement_vectors = BTreeMap::from([
            (
                "${xrd_resource_address}",
                "resource_sim1tknxxxxxxxxxradxrdxxxxxxxxx009923554798xxxxxxxxxakj8n3",
            ),
            (
                "${fungible_resource_address}",
                "resource_sim1thvwu8dh6lk4y9mntemkvj25wllq8adq42skzufp4m8wxxuemugnez",
            ),
            (
                "${resource_address}",
                "resource_sim1thvwu8dh6lk4y9mntemkvj25wllq8adq42skzufp4m8wxxuemugnez",
            ),
            (
                "${gumball_resource_address}",
                "resource_sim1thvwu8dh6lk4y9mntemkvj25wllq8adq42skzufp4m8wxxuemugnez",
            ),
            (
                "${non_fungible_resource_address}",
                "resource_sim1ngktvyeenvvqetnqwysevcx5fyvl6hqe36y3rkhdfdn6uzvt5366ha",
            ),
            (
                "${badge_resource_address}",
                "resource_sim1ngktvyeenvvqetnqwysevcx5fyvl6hqe36y3rkhdfdn6uzvt5366ha",
            ),
            (
                "${account_address}",
                "account_sim1cyvgx33089ukm2pl97pv4max0x40ruvfy4lt60yvya744cve475w0q",
            ),
            (
                "${other_account_address}",
                "account_sim1cyzfj6p254jy6lhr237s7pcp8qqz6c8ahq9mn6nkdjxxxat5syrgz9",
            ),
            (
                "${component_address}",
                "component_sim1cqvgx33089ukm2pl97pv4max0x40ruvfy4lt60yvya744cvemygpmu",
            ),
            (
                "${package_address}",
                "package_sim1p4r4955skdjq9swg8s5jguvcjvyj7tsxct87a9z6sw76cdfd2jg3zk",
            ),
            (
                "${minter_badge_resource_address}",
                "resource_sim1ngktvyeenvvqetnqwysevcx5fyvl6hqe36y3rkhdfdn6uzvt5366ha",
            ),
            (
                "${mintable_fungible_resource_address}",
                "resource_sim1thvwu8dh6lk4y9mntemkvj25wllq8adq42skzufp4m8wxxuemugnez",
            ),
            (
                "${mintable_non_fungible_resource_address}",
                "resource_sim1nfhtg7ttszgjwysfglx8jcjtvv8q02fg9s2y6qpnvtw5jsy3wvlhj6",
            ),
            (
                "${vault_address}",
                "internal_vault_sim1tqvgx33089ukm2pl97pv4max0x40ruvfy4lt60yvya744cvevp72ff",
            ),
            ("${owner_badge_non_fungible_local_id}", "#1#"),
            (
                "${code_blob_hash}",
                "a710f0959d8e139b3c1ca74ac4fcb9a95ada2c82e7f563304c5487e0117095c0",
            ),
            ("${initial_supply}", "12"),
            ("${mint_amount}", "12"),
            ("${non_fungible_local_id}", "#12#"),
            (
                "${auth_badge_resource_address}",
                "resource_sim1n24hvnrgmhj6j8dpjuu85vfsagdjafcl5x4ewc9yh436jh2hpu4qdj",
            ),
            ("${auth_badge_non_fungible_local_id}", "#1#"),
            (
                "${package_address}",
                "package_sim1p4r4955skdjq9swg8s5jguvcjvyj7tsxct87a9z6sw76cdfd2jg3zk",
            ),
            (
                "${epochmanager_address}",
                "epochmanager_sim1sexxxxxxxxxxephmgrxxxxxxxxx009352500589xxxxxxxxx82g6cl",
            ),
            (
                "${clock_address}",
                "clock_sim1skxxxxxxxxxxclckxxxxxxxxxxx002253583992xxxxxxxxxx58hk6",
            ),
            (
                "${validator_address}",
                "validator_sim1sgvgx33089ukm2pl97pv4max0x40ruvfy4lt60yvya744cvedzgr3l",
            ),
            (
                "${accesscontroller_address}",
                "accesscontroller_sim1cvvgx33089ukm2pl97pv4max0x40ruvfy4lt60yvya744cvexaj7at",
            ),
        ]);
        for (of, with) in replacement_vectors.into_iter() {
            input = input.replace(of, with);
        }
        input
    }

    #[test]
    pub fn decompilation_of_create_non_fungible_resource_with_initial_supply_is_invertible() {
        // Arrange
        let manifest = ManifestBuilder::new()
            .create_non_fungible_resource(
                NonFungibleIdType::Integer,
                BTreeMap::new(),
                BTreeMap::<_, (_, AccessRule)>::new(),
                Some([(NonFungibleLocalId::integer(1), EmptyStruct {})]),
            )
            .build();

        // Act
        let inverted_manifest = {
            let network = NetworkDefinition::simulator();
            let decompiled = decompile(&manifest.instructions, &network).unwrap();
            compile(&decompiled, &network, vec![]).unwrap()
        };

        // Assert
        assert_eq!(manifest, inverted_manifest);
    }

    #[derive(ScryptoSbor, NonFungibleData, ManifestSbor)]
    struct EmptyStruct {}
}<|MERGE_RESOLUTION|>--- conflicted
+++ resolved
@@ -335,20 +335,13 @@
                 r##"
 SET_PACKAGE_ROYALTY_CONFIG
     Address("${package_address}")
-<<<<<<< HEAD
-    Map<String, Tuple>("Blueprint", Tuple(Map<String, U32>("method", 1u32)));
-SET_COMPONENT_ROYALTY_CONFIG
-    Address("${account_address}")
-    Tuple(Map<String, U32>("method", 1u32));
-=======
     Map<String, Tuple>(
         "Blueprint",
         Tuple(
             Map<String, U32>(
                 "method",
                 1u32
-            ),
-            0u32
+            )
         )
     );
 SET_COMPONENT_ROYALTY_CONFIG
@@ -357,10 +350,8 @@
         Map<String, U32>(
             "method",
             1u32
-        ),
-        0u32
-    );
->>>>>>> 5cb7492a
+        )
+    );
 CLAIM_PACKAGE_ROYALTY
     Address("${package_address}");
 CLAIM_COMPONENT_ROYALTY
@@ -568,15 +559,9 @@
                 r##"
 SET_AUTHORITY_ACCESS_RULE
     Address("${resource_address}")
-<<<<<<< HEAD
-    Enum(0u8)
+    Enum<0u8>()
     "auth"
-    Enum(0u8);
-=======
-    Enum<0u8>()
-    Enum<0u8>()
     Enum<0u8>();
->>>>>>> 5cb7492a
 "##,
             ),
         );
