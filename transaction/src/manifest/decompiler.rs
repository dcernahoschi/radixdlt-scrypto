--- conflicted
+++ resolved
@@ -546,50 +546,6 @@
             format_typed_value(f, context, &initial_supply)?;
             f.write_str(";")?;
         }
-<<<<<<< HEAD
-        BasicInstruction::CreateValidator { key } => {
-            f.write_str("CREATE_VALIDATOR")?;
-            format_typed_value(f, context, key)?;
-            f.write_str(";")?;
-        }
-        BasicInstruction::RegisterValidator { validator_address } => {
-            f.write_str("REGISTER_VALIDATOR")?;
-            format_typed_value(f, context, validator_address)?;
-            f.write_str(";")?;
-        }
-        BasicInstruction::UnregisterValidator { validator_address } => {
-            f.write_str("UNREGISTER_VALIDATOR")?;
-            format_typed_value(f, context, validator_address)?;
-            f.write_str(";")?;
-        }
-        BasicInstruction::StakeValidator {
-            validator_address,
-            stake: bucket_id,
-        } => {
-            write!(
-                f,
-                "STAKE_VALIDATOR SystemAddress(\"{}\") Bucket(\"{}\");",
-                validator_address.display(context.bech32_encoder),
-                context
-                    .bucket_names
-                    .get(&bucket_id)
-                    .map(|name| format!("\"{}\"", name))
-                    .unwrap_or(format!("{}u32", bucket_id.0)),
-            )?;
-        }
-        BasicInstruction::UnstakeValidator {
-            validator_address,
-            amount,
-        } => {
-            write!(
-                f,
-                "UNSTAKE_VALIDATOR SystemAddress(\"{}\") Decimal(\"{}\");",
-                validator_address.display(context.bech32_encoder),
-                amount,
-            )?;
-        }
-=======
->>>>>>> b9ca1b66
     }
     Ok(())
 }
