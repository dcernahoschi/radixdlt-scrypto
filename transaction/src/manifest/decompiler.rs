use radix_engine_interface::address::{AddressError, Bech32Encoder};
use radix_engine_interface::api::types::GlobalAddress;
use radix_engine_interface::data::types::{ManifestBucket, ManifestProof};
use radix_engine_interface::data::*;
use radix_engine_interface::model::NonFungibleId;
use radix_engine_interface::node::NetworkDefinition;
use sbor::rust::collections::*;
use sbor::rust::fmt;
use sbor::*;
use utils::ContextualDisplay;

use crate::errors::*;
use crate::model::*;
use crate::validation::*;

#[derive(Debug, Clone)]
pub enum DecompileError {
    InvalidAddress(AddressError),
    InvalidArguments,
    EncodeError(EncodeError),
    DecodeError(DecodeError),
    IdAllocationError(ManifestIdAllocationError),
    FormattingError(fmt::Error),
}

impl From<EncodeError> for DecompileError {
    fn from(error: EncodeError) -> Self {
        Self::EncodeError(error)
    }
}

impl From<DecodeError> for DecompileError {
    fn from(error: DecodeError) -> Self {
        Self::DecodeError(error)
    }
}

impl From<fmt::Error> for DecompileError {
    fn from(error: fmt::Error) -> Self {
        Self::FormattingError(error)
    }
}

pub struct DecompilationContext<'a> {
    pub bech32_encoder: Option<&'a Bech32Encoder>,
    pub id_allocator: ManifestIdAllocator,
    pub bucket_names: HashMap<ManifestBucket, String>,
    pub proof_names: HashMap<ManifestProof, String>,
}

impl<'a> DecompilationContext<'a> {
    pub fn new(bech32_encoder: &'a Bech32Encoder) -> Self {
        Self {
            bech32_encoder: Some(bech32_encoder),
            id_allocator: ManifestIdAllocator::new(),
            bucket_names: HashMap::<ManifestBucket, String>::new(),
            proof_names: HashMap::<ManifestProof, String>::new(),
        }
    }

    pub fn new_with_optional_network(bech32_encoder: Option<&'a Bech32Encoder>) -> Self {
        Self {
            bech32_encoder,
            id_allocator: ManifestIdAllocator::new(),
            bucket_names: HashMap::<ManifestBucket, String>::new(),
            proof_names: HashMap::<ManifestProof, String>::new(),
        }
    }

    pub fn for_value_display(&'a self) -> ValueFormattingContext<'a> {
        ValueFormattingContext::with_manifest_context(
            self.bech32_encoder,
            &self.bucket_names,
            &self.proof_names,
        )
    }
}

/// Contract: if the instructions are from a validated notarized transaction, no error
/// should be returned.
pub fn decompile(
    instructions: &[BasicInstruction],
    network: &NetworkDefinition,
) -> Result<String, DecompileError> {
    let bech32_encoder = Bech32Encoder::new(network);
    let mut buf = String::new();
    let mut context = DecompilationContext::new(&bech32_encoder);
    for inst in instructions {
        decompile_instruction(&mut buf, inst, &mut context)?;
        buf.push('\n');
    }

    Ok(buf)
}

pub fn decompile_instruction<F: fmt::Write>(
    f: &mut F,
    instruction: &BasicInstruction,
    context: &mut DecompilationContext,
) -> Result<(), DecompileError> {
    match instruction {
        BasicInstruction::TakeFromWorktop { resource_address } => {
            let bucket_id = context
                .id_allocator
                .new_bucket_id()
                .map_err(DecompileError::IdAllocationError)?;
            let name = format!("bucket{}", context.bucket_names.len() + 1);
            write!(
                f,
                "TAKE_FROM_WORKTOP\n    ResourceAddress(\"{}\")\n    Bucket(\"{}\");",
                resource_address.display(context.bech32_encoder),
                name
            )?;
            context.bucket_names.insert(bucket_id, name);
        }
        BasicInstruction::TakeFromWorktopByAmount {
            amount,
            resource_address,
        } => {
            let bucket_id = context
                .id_allocator
                .new_bucket_id()
                .map_err(DecompileError::IdAllocationError)?;
            let name = format!("bucket{}", context.bucket_names.len() + 1);
            context.bucket_names.insert(bucket_id, name.clone());
            write!(
                f,
                "TAKE_FROM_WORKTOP_BY_AMOUNT\n    Decimal(\"{}\")\n    ResourceAddress(\"{}\")\n    Bucket(\"{}\");",
                amount,
                resource_address.display(context.bech32_encoder),
                name
            )?;
        }
        BasicInstruction::TakeFromWorktopByIds {
            ids,
            resource_address,
        } => {
            let bucket_id = context
                .id_allocator
                .new_bucket_id()
                .map_err(DecompileError::IdAllocationError)?;
            let name = format!("bucket{}", context.bucket_names.len() + 1);
            context.bucket_names.insert(bucket_id, name.clone());
            write!(
                f,
                "TAKE_FROM_WORKTOP_BY_IDS\n    Array<NonFungibleId>({})\n    ResourceAddress(\"{}\")\n    Bucket(\"{}\");",
                ids.iter()
                    .map(|k| ScryptoCustomValue::NonFungibleId(k.clone()).to_string(context.for_value_display()))
                    .collect::<Vec<String>>()
                    .join(", "),
                resource_address.display(context.bech32_encoder),
                name
            )?;
        }
        BasicInstruction::ReturnToWorktop { bucket_id } => {
            write!(
                f,
                "RETURN_TO_WORKTOP\n    Bucket({});",
                context
                    .bucket_names
                    .get(&bucket_id)
                    .map(|name| format!("\"{}\"", name))
                    .unwrap_or(format!("{}u32", bucket_id.0))
            )?;
        }
        BasicInstruction::AssertWorktopContains { resource_address } => {
            write!(
                f,
                "ASSERT_WORKTOP_CONTAINS\n    ResourceAddress(\"{}\");",
                resource_address.display(context.bech32_encoder)
            )?;
        }
        BasicInstruction::AssertWorktopContainsByAmount {
            amount,
            resource_address,
        } => {
            write!(
                f,
                "ASSERT_WORKTOP_CONTAINS_BY_AMOUNT\n    Decimal(\"{}\")\n    ResourceAddress(\"{}\");",
                amount,
                resource_address.display(context.bech32_encoder)
            )?;
        }
        BasicInstruction::AssertWorktopContainsByIds {
            ids,
            resource_address,
        } => {
            write!(
                f,
                "ASSERT_WORKTOP_CONTAINS_BY_IDS\n    Array<NonFungibleId>({})\n    ResourceAddress(\"{}\");",
                ids.iter()
                    .map(|k| ScryptoCustomValue::NonFungibleId(k.clone())
                        .to_string(context.for_value_display()))
                    .collect::<Vec<String>>()
                    .join(", "),
                resource_address.display(context.bech32_encoder)
            )?;
        }
        BasicInstruction::PopFromAuthZone => {
            let proof_id = context
                .id_allocator
                .new_proof_id()
                .map_err(DecompileError::IdAllocationError)?;
            let name = format!("proof{}", context.proof_names.len() + 1);
            context.proof_names.insert(proof_id, name.clone());
            write!(f, "POP_FROM_AUTH_ZONE\n    Proof(\"{}\");", name)?;
        }
        BasicInstruction::PushToAuthZone { proof_id } => {
            write!(
                f,
                "PUSH_TO_AUTH_ZONE\n    Proof({});",
                context
                    .proof_names
                    .get(&proof_id)
                    .map(|name| format!("\"{}\"", name))
                    .unwrap_or(format!("{}u32", proof_id.0))
            )?;
        }
        BasicInstruction::ClearAuthZone => {
            f.write_str("CLEAR_AUTH_ZONE;")?;
        }
        BasicInstruction::CreateProofFromAuthZone { resource_address } => {
            let proof_id = context
                .id_allocator
                .new_proof_id()
                .map_err(DecompileError::IdAllocationError)?;
            let name = format!("proof{}", context.proof_names.len() + 1);
            context.proof_names.insert(proof_id, name.clone());
            write!(
                f,
                "CREATE_PROOF_FROM_AUTH_ZONE\n    ResourceAddress(\"{}\")\n    Proof(\"{}\");",
                resource_address.display(context.bech32_encoder),
                name
            )?;
        }
        BasicInstruction::CreateProofFromAuthZoneByAmount {
            amount,
            resource_address,
        } => {
            let proof_id = context
                .id_allocator
                .new_proof_id()
                .map_err(DecompileError::IdAllocationError)?;
            let name = format!("proof{}", context.proof_names.len() + 1);
            context.proof_names.insert(proof_id, name.clone());
            write!(
                f,
                "CREATE_PROOF_FROM_AUTH_ZONE_BY_AMOUNT\n    Decimal(\"{}\")\n    ResourceAddress(\"{}\")\n    Proof(\"{}\");",
                amount,
                resource_address.display(context.bech32_encoder),
                name
            )?;
        }
        BasicInstruction::CreateProofFromAuthZoneByIds {
            ids,
            resource_address,
        } => {
            let proof_id = context
                .id_allocator
                .new_proof_id()
                .map_err(DecompileError::IdAllocationError)?;
            let name = format!("proof{}", context.proof_names.len() + 1);
            context.proof_names.insert(proof_id, name.clone());
            write!(
                f,
                "CREATE_PROOF_FROM_AUTH_ZONE_BY_IDS\n    Array<NonFungibleId>({})\n    ResourceAddress(\"{}\")\n    Proof(\"{}\");",ids.iter()
                .map(|k| ScryptoCustomValue::NonFungibleId(k.clone()).to_string(context.for_value_display()))
                .collect::<Vec<String>>()
                .join(", "),
                resource_address.display(context.bech32_encoder),
                name
            )?;
        }
        BasicInstruction::CreateProofFromBucket { bucket_id } => {
            let proof_id = context
                .id_allocator
                .new_proof_id()
                .map_err(DecompileError::IdAllocationError)?;
            let name = format!("proof{}", context.proof_names.len() + 1);
            context.proof_names.insert(proof_id, name.clone());
            write!(
                f,
                "CREATE_PROOF_FROM_BUCKET\n    Bucket({})\n    Proof(\"{}\");",
                context
                    .bucket_names
                    .get(&bucket_id)
                    .map(|name| format!("\"{}\"", name))
                    .unwrap_or(format!("{}u32", bucket_id.0)),
                name
            )?;
        }
        BasicInstruction::CloneProof { proof_id } => {
            let proof_id2 = context
                .id_allocator
                .new_proof_id()
                .map_err(DecompileError::IdAllocationError)?;
            let name = format!("proof{}", context.proof_names.len() + 1);
            context.proof_names.insert(proof_id2, name.clone());
            write!(
                f,
                "CLONE_PROOF\n    Proof({})\n    Proof(\"{}\");",
                context
                    .proof_names
                    .get(&proof_id)
                    .map(|name| format!("\"{}\"", name))
                    .unwrap_or(format!("{}u32", proof_id.0)),
                name
            )?;
        }
        BasicInstruction::DropProof { proof_id } => {
            write!(
                f,
                "DROP_PROOF\n    Proof({});",
                context
                    .proof_names
                    .get(&proof_id)
                    .map(|name| format!("\"{}\"", name))
                    .unwrap_or(format!("{}u32", proof_id.0)),
            )?;
        }
        BasicInstruction::DropAllProofs => {
            f.write_str("DROP_ALL_PROOFS;")?;
        }
        BasicInstruction::CallFunction {
            package_address,
            blueprint_name,
            function_name,
            args,
        } => {
            write!(
                f,
                "CALL_FUNCTION\n    PackageAddress(\"{}\")\n    \"{}\"\n    \"{}\"",
                package_address.display(context.bech32_encoder),
                blueprint_name,
                function_name,
            )?;
            format_args(f, context, args)?;
            f.write_str(";")?;
        }
        BasicInstruction::CallMethod {
            component_address,
            method_name,
            args,
        } => {
            f.write_str(&format!(
                "CALL_METHOD\n    ComponentAddress(\"{}\")\n    \"{}\"",
                component_address.display(context.bech32_encoder),
                method_name
            ))?;
            format_args(f, context, args)?;
            f.write_str(";")?;
        }
        BasicInstruction::PublishPackage {
            code,
            abi,
            royalty_config,
            metadata,
            access_rules,
        } => {
            f.write_str("PUBLISH_PACKAGE")?;
            format_typed_value(f, context, code)?;
            format_typed_value(f, context, abi)?;
            format_typed_value(f, context, royalty_config)?;
            format_typed_value(f, context, metadata)?;
            format_typed_value(f, context, access_rules)?;
            f.write_str(";")?;
        }
        BasicInstruction::PublishPackageWithOwner {
            code,
            abi,
            owner_badge,
        } => {
            f.write_str("PUBLISH_PACKAGE_WITH_OWNER")?;
            format_typed_value(f, context, code)?;
            format_typed_value(f, context, abi)?;
            format_typed_value(f, context, owner_badge)?;
            f.write_str(";")?;
        }
        BasicInstruction::BurnResource { bucket_id } => {
            write!(
                f,
                "BURN_RESOURCE\n    Bucket({});",
                context
                    .bucket_names
                    .get(&bucket_id)
                    .map(|name| format!("\"{}\"", name))
                    .unwrap_or(format!("{}u32", bucket_id.0)),
            )?;
        }
        BasicInstruction::RecallResource { vault_id, amount } => {
            f.write_str("RECALL_RESOURCE")?;
            format_typed_value(f, context, vault_id)?;
            format_typed_value(f, context, amount)?;
            f.write_str(";")?;
        }
        BasicInstruction::SetMetadata {
            entity_address,
            key,
            value,
        } => {
            f.write_str("SET_METADATA")?;
            format_entity_address(f, context, entity_address)?;
            format_typed_value(f, context, key)?;
            format_typed_value(f, context, value)?;
            f.write_str(";")?;
        }
        BasicInstruction::SetPackageRoyaltyConfig {
            package_address,
            royalty_config,
        } => {
            f.write_str("SET_PACKAGE_ROYALTY_CONFIG")?;
            format_typed_value(f, context, package_address)?;
            format_typed_value(f, context, royalty_config)?;
            f.write_str(";")?;
        }
        BasicInstruction::SetComponentRoyaltyConfig {
            component_address,
            royalty_config,
        } => {
            f.write_str("SET_COMPONENT_ROYALTY_CONFIG")?;
            format_typed_value(f, context, component_address)?;
            format_typed_value(f, context, royalty_config)?;
            f.write_str(";")?;
        }
        BasicInstruction::ClaimPackageRoyalty { package_address } => {
            f.write_str("CLAIM_PACKAGE_ROYALTY")?;
            format_typed_value(f, context, package_address)?;
            f.write_str(";")?;
        }
        BasicInstruction::ClaimComponentRoyalty { component_address } => {
            f.write_str("CLAIM_COMPONENT_ROYALTY")?;
            format_typed_value(f, context, component_address)?;
            f.write_str(";")?;
        }
        BasicInstruction::SetMethodAccessRule {
            entity_address,
            index,
            key,
            rule,
        } => {
            f.write_str("SET_METHOD_ACCESS_RULE")?;
            format_entity_address(f, context, entity_address)?;
            format_typed_value(f, context, index)?;
            format_typed_value(f, context, key)?;
            format_typed_value(f, context, rule)?;
            f.write_str(";")?;
        }
        BasicInstruction::MintFungible {
            resource_address,
            amount,
        } => {
            f.write_str("MINT_FUNGIBLE")?;
            format_typed_value(f, context, resource_address)?;
            format_typed_value(f, context, amount)?;
            f.write_str(";")?;
        }
        BasicInstruction::MintNonFungible {
            resource_address,
            entries,
        } => {
            let entries = transform_non_fungible_mint_params(entries)?;

            f.write_str("MINT_NON_FUNGIBLE")?;
            format_typed_value(f, context, resource_address)?;
            format_typed_value(f, context, &entries)?;
            f.write_str(";")?;
        }
        BasicInstruction::MintUuidNonFungible {
            resource_address,
            entries,
        } => {
            let entries = transform_uuid_non_fungible_mint_params(entries)?;

            f.write_str("MINT_UUID_NON_FUNGIBLE")?;
            format_typed_value(f, context, resource_address)?;
            format_typed_value(f, context, &entries)?;
            f.write_str(";")?;
        }
        BasicInstruction::CreateFungibleResource {
            divisibility,
            metadata,
            access_rules,
            initial_supply,
        } => {
            f.write_str("CREATE_FUNGIBLE_RESOURCE")?;
            format_typed_value(f, context, divisibility)?;
            format_typed_value(f, context, metadata)?;
            format_typed_value(f, context, access_rules)?;
            format_typed_value(f, context, initial_supply)?;
            f.write_str(";")?;
        }
        BasicInstruction::CreateFungibleResourceWithOwner {
            divisibility,
            metadata,
            owner_badge,
            initial_supply,
        } => {
            f.write_str("CREATE_FUNGIBLE_RESOURCE_WITH_OWNER")?;
            format_typed_value(f, context, divisibility)?;
            format_typed_value(f, context, metadata)?;
            format_typed_value(f, context, owner_badge)?;
            format_typed_value(f, context, initial_supply)?;
            f.write_str(";")?;
        }
        BasicInstruction::CreateNonFungibleResource {
            id_type,
            metadata,
            access_rules,
            initial_supply,
        } => {
            let initial_supply = {
                match initial_supply {
                    Some(initial_supply) => {
                        transform_non_fungible_mint_params(initial_supply).map(Some)?
                    }
                    None => None,
                }
            };

            f.write_str("CREATE_NON_FUNGIBLE_RESOURCE")?;
            format_typed_value(f, context, id_type)?;
            format_typed_value(f, context, metadata)?;
            format_typed_value(f, context, access_rules)?;
            format_typed_value(f, context, &initial_supply)?;
            f.write_str(";")?;
        }
        BasicInstruction::CreateNonFungibleResourceWithOwner {
            id_type,
            metadata,
            owner_badge,
            initial_supply,
        } => {
            let initial_supply = {
                match initial_supply {
                    Some(initial_supply) => {
                        transform_non_fungible_mint_params(initial_supply).map(Some)?
                    }
                    None => None,
                }
            };

            f.write_str("CREATE_NON_FUNGIBLE_RESOURCE_WITH_OWNER")?;
            format_typed_value(f, context, id_type)?;
            format_typed_value(f, context, metadata)?;
            format_typed_value(f, context, owner_badge)?;
            format_typed_value(f, context, &initial_supply)?;
            f.write_str(";")?;
        }
        BasicInstruction::RegisterValidator { validator } => {
            f.write_str("REGISTER_VALIDATOR")?;
            format_typed_value(f, context, validator)?;
            f.write_str(";")?;
        }
        BasicInstruction::UnregisterValidator { validator } => {
            f.write_str("UNREGISTER_VALIDATOR")?;
            format_typed_value(f, context, validator)?;
            f.write_str(";")?;
        }
    }
    Ok(())
}

pub fn format_typed_value<F: fmt::Write, T: ScryptoEncode>(
    f: &mut F,
    context: &mut DecompilationContext,
    value: &T,
) -> Result<(), DecompileError> {
    let value = IndexedScryptoValue::from_typed(value);
    f.write_str("\n    ")?;
    write!(f, "{}", &value.display(context.for_value_display()))?;
    Ok(())
}

pub fn format_entity_address<F: fmt::Write>(
    f: &mut F,
    context: &mut DecompilationContext,
    address: &GlobalAddress,
) -> Result<(), DecompileError> {
    f.write_char(' ')?;
    match address {
        GlobalAddress::Component(address) => {
            write!(
                f,
                "ComponentAddress(\"{}\")",
                &address.display(context.bech32_encoder)
            )?;
        }
        GlobalAddress::Package(address) => {
            write!(
                f,
                "PackageAddress(\"{}\")",
                &address.display(context.bech32_encoder)
            )?;
        }
        GlobalAddress::Resource(address) => {
            write!(
                f,
                "ResourceAddress(\"{}\")",
                &address.display(context.bech32_encoder)
            )?;
        }
        GlobalAddress::System(address) => {
            write!(
                f,
                "SystemAddress(\"{}\")",
                &address.display(context.bech32_encoder)
            )?;
        }
    }

    Ok(())
}

pub fn format_args<F: fmt::Write>(
    f: &mut F,
    context: &mut DecompilationContext,
    args: &Vec<u8>,
) -> Result<(), DecompileError> {
    let value =
        IndexedScryptoValue::from_slice(&args).map_err(|_| DecompileError::InvalidArguments)?;
    if let Value::Tuple { fields } = value.as_value() {
        for field in fields {
            let bytes = scrypto_encode(&field)?;
            let arg = IndexedScryptoValue::from_slice(&bytes)
                .map_err(|_| DecompileError::InvalidArguments)?;
            f.write_str("\n    ")?;
            write!(f, "{}", &arg.display(context.for_value_display()))?;
        }
    } else {
        return Err(DecompileError::InvalidArguments);
    }

    Ok(())
}

fn transform_non_fungible_mint_params(
    mint_params: &BTreeMap<NonFungibleId, (Vec<u8>, Vec<u8>)>,
) -> Result<BTreeMap<NonFungibleId, (ScryptoValue, ScryptoValue)>, DecodeError> {
    let mut mint_params_scrypto_value =
        BTreeMap::<NonFungibleId, (ScryptoValue, ScryptoValue)>::new();
    for (id, (immutable_data, mutable_data)) in mint_params.into_iter() {
        mint_params_scrypto_value.insert(
            id.clone(),
            (
                scrypto_decode(&immutable_data)?,
                scrypto_decode(&mutable_data)?,
            ),
        );
    }
    Ok(mint_params_scrypto_value)
}

<<<<<<< HEAD
#[cfg(test)]
mod tests {
    use super::*;
    use crate::manifest::*;
    use radix_engine_interface::node::NetworkDefinition;

    #[test]
    fn test_resource_move() {
        let canonical_manifest = compile_and_decompile_with_inversion_test(
            include_str!("../../examples/test-cases/resource_move.rtm"),
            &NetworkDefinition::simulator(),
            vec![
                include_bytes!("../../examples/test-cases/code.blob").to_vec(),
                include_bytes!("../../examples/test-cases/abi.blob").to_vec(),
            ],
        );

        assert_eq!(
            canonical_manifest,
            r#"CALL_METHOD ComponentAddress("account_sim1q02r73u7nv47h80e30pc3q6ylsj7mgvparm3pnsm780qgsy064") "withdraw_by_amount" Decimal("5") ResourceAddress("resource_sim1qqqqqqqqqqqqqqqqqqqqqqqqqqqqqqqqqqqqqqqqqqzqu57yag");
TAKE_FROM_WORKTOP_BY_AMOUNT Decimal("2") ResourceAddress("resource_sim1qqqqqqqqqqqqqqqqqqqqqqqqqqqqqqqqqqqqqqqqqqzqu57yag") Bucket("bucket1");
CALL_METHOD ComponentAddress("component_sim1q2f9vmyrmeladvz0ejfttcztqv3genlsgpu9vue83mcs835hum") "buy_gumball" Bucket("bucket1");
ASSERT_WORKTOP_CONTAINS_BY_AMOUNT Decimal("3") ResourceAddress("resource_sim1qqqqqqqqqqqqqqqqqqqqqqqqqqqqqqqqqqqqqqqqqqzqu57yag");
ASSERT_WORKTOP_CONTAINS ResourceAddress("resource_sim1qzhdk7tq68u8msj38r6v6yqa5myc64ejx3ud20zlh9gseqtux6");
TAKE_FROM_WORKTOP ResourceAddress("resource_sim1qqqqqqqqqqqqqqqqqqqqqqqqqqqqqqqqqqqqqqqqqqzqu57yag") Bucket("bucket2");
CREATE_PROOF_FROM_BUCKET Bucket("bucket2") Proof("proof1");
CLONE_PROOF Proof("proof1") Proof("proof2");
DROP_PROOF Proof("proof1");
DROP_PROOF Proof("proof2");
CALL_METHOD ComponentAddress("account_sim1q02r73u7nv47h80e30pc3q6ylsj7mgvparm3pnsm780qgsy064") "create_proof_by_amount" Decimal("5") ResourceAddress("resource_sim1qqqqqqqqqqqqqqqqqqqqqqqqqqqqqqqqqqqqqqqqqqzqu57yag");
POP_FROM_AUTH_ZONE Proof("proof3");
DROP_PROOF Proof("proof3");
RETURN_TO_WORKTOP Bucket("bucket2");
TAKE_FROM_WORKTOP_BY_IDS Array<NonFungibleId>(NonFungibleId(1u32)) ResourceAddress("resource_sim1qqqqqqqqqqqqqqqqqqqqqqqqqqqqqqqqqqqqqqqqqqzqu57yag") Bucket("bucket3");
DROP_ALL_PROOFS;
CALL_METHOD ComponentAddress("account_sim1q02r73u7nv47h80e30pc3q6ylsj7mgvparm3pnsm780qgsy064") "deposit_batch" Expression("ENTIRE_WORKTOP");
"#
        );
    }

    #[test]
    fn test_resource_manipulate() {
        let canonical_manifest = compile_and_decompile_with_inversion_test(
            include_str!("../../examples/test-cases/resource_manipulate.rtm"),
            &NetworkDefinition::simulator(),
            vec![
                include_bytes!("../../examples/test-cases/code.blob").to_vec(),
                include_bytes!("../../examples/test-cases/abi.blob").to_vec(),
            ],
        );

        assert_eq!(
            canonical_manifest,
            r#"CREATE_FUNGIBLE_RESOURCE 0u8 Array<Tuple>() Array<Tuple>() Enum(1u8, Decimal("1"));
TAKE_FROM_WORKTOP ResourceAddress("resource_sim1qqqqqqqqqqqqqqqqqqqqqqqqqqqqqqqqqqqqqqqqqqzqu57yag") Bucket("bucket1");
BURN_RESOURCE Bucket("bucket1");
MINT_FUNGIBLE ResourceAddress("resource_sim1qqqqqqqqqqqqqqqqqqqqqqqqqqqqqqqqqqqqqqqqqqzqu57yag") Decimal("5");
RECALL_RESOURCE Bytes("49cd9235ba62b2c217e32e5b4754c08219ef16389761356eaccbf6f6bdbfa44d00000000") Decimal("1.2");
"#
        );
    }

    #[test]
    fn test_publish_package() {
        let canonical_manifest = compile_and_decompile_with_inversion_test(
            include_str!("../../examples/test-cases/publish_package.rtm"),
            &NetworkDefinition::simulator(),
            vec![
                include_bytes!("../../examples/test-cases/code.blob").to_vec(),
                include_bytes!("../../examples/test-cases/abi.blob").to_vec(),
            ],
        );

        assert_eq!(
            canonical_manifest,
            r#"PUBLISH_PACKAGE Blob("36dae540b7889956f1f1d8d46ba23e5e44bf5723aef2a8e6b698686c02583618") Blob("15e8699a6d63a96f66f6feeb609549be2688b96b02119f260ae6dfd012d16a5d") Array<Tuple>() Array<Tuple>() Tuple(Array<Tuple>(Tuple(Enum(1u8, Enum(6u8, Enum(0u8))), Enum(0u8, Enum(2u8, Enum(0u8, Enum(0u8, Enum(0u8, NonFungibleAddress("resource_sim1qrr33zfakf20e4dhd0g6myq99cxd7rv9pzcfsh7c0qesumf005", 1u32))))))), Tuple(Enum(1u8, Enum(6u8, Enum(1u8))), Enum(0u8, Enum(0u8))), Tuple(Enum(1u8, Enum(7u8, Enum(0u8))), Enum(0u8, Enum(2u8, Enum(0u8, Enum(0u8, Enum(0u8, NonFungibleAddress("resource_sim1qrr33zfakf20e4dhd0g6myq99cxd7rv9pzcfsh7c0qesumf005", 1u32))))))), Tuple(Enum(1u8, Enum(7u8, Enum(1u8))), Enum(0u8, Enum(2u8, Enum(0u8, Enum(0u8, Enum(0u8, NonFungibleAddress("resource_sim1qrr33zfakf20e4dhd0g6myq99cxd7rv9pzcfsh7c0qesumf005", 1u32)))))))), Array<Tuple>(), Enum(1u8), Array<Tuple>(Tuple(Enum(1u8, Enum(6u8, Enum(0u8))), Enum(2u8, Enum(0u8, Enum(0u8, Enum(0u8, NonFungibleAddress("resource_sim1qrr33zfakf20e4dhd0g6myq99cxd7rv9pzcfsh7c0qesumf005", 1u32)))))), Tuple(Enum(1u8, Enum(6u8, Enum(1u8))), Enum(2u8, Enum(0u8, Enum(0u8, Enum(0u8, NonFungibleAddress("resource_sim1qrr33zfakf20e4dhd0g6myq99cxd7rv9pzcfsh7c0qesumf005", 1u32)))))), Tuple(Enum(1u8, Enum(7u8, Enum(0u8))), Enum(2u8, Enum(0u8, Enum(0u8, Enum(0u8, NonFungibleAddress("resource_sim1qrr33zfakf20e4dhd0g6myq99cxd7rv9pzcfsh7c0qesumf005", 1u32)))))), Tuple(Enum(1u8, Enum(7u8, Enum(1u8))), Enum(2u8, Enum(0u8, Enum(0u8, Enum(0u8, NonFungibleAddress("resource_sim1qrr33zfakf20e4dhd0g6myq99cxd7rv9pzcfsh7c0qesumf005", 1u32))))))), Array<Tuple>(), Enum(1u8));
"#
        );
    }

    #[test]
    fn test_publish_package_with_owner() {
        let canonical_manifest = compile_and_decompile_with_inversion_test(
            &apply_replacements_to_manifest(
                include_str!("../../examples/package/publish_with_owner.rtm").to_string(),
            ),
            &NetworkDefinition::simulator(),
            vec![
                include_bytes!("../../examples/test-cases/code.blob").to_vec(),
                include_bytes!("../../examples/test-cases/abi.blob").to_vec(),
            ],
        );

        assert_eq!(
            canonical_manifest,
            r#"CALL_METHOD ComponentAddress("account_sim1qwskd4q5jdywfw6f7jlwmcyp2xxq48uuwruc003x2kcskxh3na") "lock_fee" Decimal("10");
PUBLISH_PACKAGE_WITH_OWNER Blob("36dae540b7889956f1f1d8d46ba23e5e44bf5723aef2a8e6b698686c02583618") Blob("15e8699a6d63a96f66f6feeb609549be2688b96b02119f260ae6dfd012d16a5d") NonFungibleAddress("resource_sim1qqgvpz8q7ypeueqcv4qthsv7ezt8h9m3depmqqw7pc4sfmucfx", 1u32);
"#
        );
    }

    #[test]
    fn test_invocation() {
        let canonical_manifest = compile_and_decompile_with_inversion_test(
            include_str!("../../examples/test-cases/invocation.rtm"),
            &NetworkDefinition::simulator(),
            vec![
                include_bytes!("../../examples/test-cases/code.blob").to_vec(),
                include_bytes!("../../examples/test-cases/abi.blob").to_vec(),
            ],
        );

        assert_eq!(
            canonical_manifest,
            r#"CALL_FUNCTION PackageAddress("package_sim1qy4hrp8a9apxldp5cazvxgwdj80cxad4u8cpkaqqnhlsa3lfpe") "BlueprintName" "f" "string";
CALL_METHOD ComponentAddress("component_sim1q2f9vmyrmeladvz0ejfttcztqv3genlsgpu9vue83mcs835hum") "complicated_method" Decimal("1") PreciseDecimal("2");
"#
        );
    }

    #[test]
    fn test_royalty() {
        let canonical_manifest = compile_and_decompile_with_inversion_test(
            include_str!("../../examples/test-cases/royalty.rtm"),
            &NetworkDefinition::simulator(),
            vec![
                include_bytes!("../../examples/test-cases/code.blob").to_vec(),
                include_bytes!("../../examples/test-cases/abi.blob").to_vec(),
            ],
        );

        assert_eq!(
            canonical_manifest,
            r#"SET_PACKAGE_ROYALTY_CONFIG PackageAddress("package_sim1qy4hrp8a9apxldp5cazvxgwdj80cxad4u8cpkaqqnhlsa3lfpe") Array<Tuple>(Tuple("Blueprint", Tuple(Array<Tuple>(Tuple("method", 1u32)), 0u32)));
SET_COMPONENT_ROYALTY_CONFIG ComponentAddress("component_sim1qg2jwzl3hxnkqye8tfj5v3p2wp7cv9xdcjv4nl63refs785pvt") Tuple(Array<Tuple>(Tuple("method", 1u32)), 0u32);
CLAIM_PACKAGE_ROYALTY PackageAddress("package_sim1qy4hrp8a9apxldp5cazvxgwdj80cxad4u8cpkaqqnhlsa3lfpe");
CLAIM_COMPONENT_ROYALTY ComponentAddress("component_sim1qg2jwzl3hxnkqye8tfj5v3p2wp7cv9xdcjv4nl63refs785pvt");
"#
        );
    }

    #[test]
    fn test_metadata() {
        let canonical_manifest = compile_and_decompile_with_inversion_test(
            include_str!("../../examples/test-cases/metadata.rtm"),
            &NetworkDefinition::simulator(),
            vec![
                include_bytes!("../../examples/test-cases/code.blob").to_vec(),
                include_bytes!("../../examples/test-cases/abi.blob").to_vec(),
            ],
        );

        assert_eq!(
            canonical_manifest,
            r#"SET_METADATA PackageAddress("package_sim1qy4hrp8a9apxldp5cazvxgwdj80cxad4u8cpkaqqnhlsa3lfpe") "k" "v";
SET_METADATA ComponentAddress("component_sim1qg2jwzl3hxnkqye8tfj5v3p2wp7cv9xdcjv4nl63refs785pvt") "k" "v";
SET_METADATA ResourceAddress("resource_sim1qq8cays25704xdyap2vhgmshkkfyr023uxdtk59ddd4qs8cr5v") "k" "v";
"#
        );
    }

    #[test]
    fn test_values() {
        let canonical_manifest = compile_and_decompile_with_inversion_test(
            include_str!("../../examples/test-cases/values.rtm"),
            &NetworkDefinition::simulator(),
            vec![
                include_bytes!("../../examples/test-cases/code.blob").to_vec(),
                include_bytes!("../../examples/test-cases/abi.blob").to_vec(),
            ],
        );

        assert_eq!(
            canonical_manifest,
            r#"TAKE_FROM_WORKTOP ResourceAddress("resource_sim1qqqqqqqqqqqqqqqqqqqqqqqqqqqqqqqqqqqqqqqqqqzqu57yag") Bucket("bucket1");
CREATE_PROOF_FROM_AUTH_ZONE ResourceAddress("resource_sim1qqqqqqqqqqqqqqqqqqqqqqqqqqqqqqqqqqqqqqqqqqzqu57yag") Proof("proof1");
CALL_METHOD ComponentAddress("component_sim1q2f9vmyrmeladvz0ejfttcztqv3genlsgpu9vue83mcs835hum") "with_aliases" Enum(0u8) Enum(0u8) Enum(1u8, "hello") Enum(1u8, "hello") Enum(0u8, "test") Enum(0u8, "test") Enum(1u8, "test123") Enum(1u8, "test123") Bytes("deadbeef") Bytes("050aff") NonFungibleAddress("resource_sim1qqqqqqqqqqqqqqqqqqqqqqqqqqqqqqqqqqqqqqqqqqzqu57yag", "value") NonFungibleAddress("resource_sim1qqqqqqqqqqqqqqqqqqqqqqqqqqqqqqqqqqqqqqqqqqzqu57yag", 123u32) NonFungibleAddress("resource_sim1qqqqqqqqqqqqqqqqqqqqqqqqqqqqqqqqqqqqqqqqqqzqu57yag", 456u64) NonFungibleAddress("resource_sim1qqqqqqqqqqqqqqqqqqqqqqqqqqqqqqqqqqqqqqqqqqzqu57yag", Bytes("031b84c5567b126440995d3ed5aaba0565d71e1834604819ff9c17f5e9d5dd078f")) NonFungibleAddress("resource_sim1qqqqqqqqqqqqqqqqqqqqqqqqqqqqqqqqqqqqqqqqqqzqu57yag", 1234567890u128) NonFungibleAddress("resource_sim1qqqqqqqqqqqqqqqqqqqqqqqqqqqqqqqqqqqqqqqqqqzqu57yag", 1u32) Array<Array>(Bytes("dead"), Bytes("050aff")) Array<Array>(Bytes("dead"), Bytes("050aff")) Array<Tuple>(NonFungibleAddress("resource_sim1qqqqqqqqqqqqqqqqqqqqqqqqqqqqqqqqqqqqqqqqqqzqu57yag", "value"), NonFungibleAddress("resource_sim1qqqqqqqqqqqqqqqqqqqqqqqqqqqqqqqqqqqqqqqqqqzqu57yag", 1u32)) Array<Tuple>(NonFungibleAddress("resource_sim1qqqqqqqqqqqqqqqqqqqqqqqqqqqqqqqqqqqqqqqqqqzqu57yag", "value"), NonFungibleAddress("resource_sim1qqqqqqqqqqqqqqqqqqqqqqqqqqqqqqqqqqqqqqqqqqzqu57yag", 1u32));
CALL_METHOD ComponentAddress("component_sim1q2f9vmyrmeladvz0ejfttcztqv3genlsgpu9vue83mcs835hum") "with_all_types" PackageAddress("package_sim1qyqzcexvnyg60z7lnlwauh66nhzg3m8tch2j8wc0e70qkydk8r") ComponentAddress("account_sim1q0u9gxewjxj8nhxuaschth2mgencma2hpkgwz30s9wlslthace") ResourceAddress("resource_sim1qq8cays25704xdyap2vhgmshkkfyr023uxdtk59ddd4qs8cr5v") SystemAddress("system_sim1qne8qu4seyvzfgd94p3z8rjcdl3v0nfhv84judpum2lq7x4635") Blob("36dae540b7889956f1f1d8d46ba23e5e44bf5723aef2a8e6b698686c02583618") Bucket("bucket1") Proof("proof1") Expression("ENTIRE_WORKTOP") Hash("2cf24dba5fb0a30e26e83b2ac5b9e29e1b161e5c1fa7425e73043362938b9824") EcdsaSecp256k1PublicKey("0279be667ef9dcbbac55a06295ce870b07029bfcdb2dce28d959f2815b16f81798") EcdsaSecp256k1Signature("0079224ea514206706298d8d620f660828f7987068d6d02757e6f3cbbf4a51ab133395db69db1bc9b2726dd99e34efc252d8258dcb003ebaba42be349f50f7765e") EddsaEd25519PublicKey("4cb5abf6ad79fbf5abbccafcc269d85cd2651ed4b885b5869f241aedf0a5ba29") EddsaEd25519Signature("ce993adc51111309a041faa65cbcf1154d21ed0ecdc2d54070bc90b9deb744aa8605b3f686fa178fba21070b4a4678e54eee3486a881e0e328251cd37966de09") Decimal("1.2") PreciseDecimal("1.2") NonFungibleId(Bytes("031b84c5567b126440995d3ed5aaba0565d71e1834604819ff9c17f5e9d5dd078f")) NonFungibleId(12u32) NonFungibleId(12345u64) NonFungibleId(1234567890u128) NonFungibleId("SomeId");
"#
        );
    }

    #[test]
    fn test_access_rule() {
        let canonical_manifest = compile_and_decompile_with_inversion_test(
            include_str!("../../examples/test-cases/access_rule.rtm"),
            &NetworkDefinition::simulator(),
            vec![],
        );

        assert_eq!(
            canonical_manifest,
            r#"SET_METHOD_ACCESS_RULE ComponentAddress("component_sim1q2f9vmyrmeladvz0ejfttcztqv3genlsgpu9vue83mcs835hum") 0u32 Enum(0u8, "test") Enum(0u8);
"#
        );
    }

    #[test]
    fn test_create_fungible_resource_with_initial_supply() {
        let canonical_manifest = compile_and_decompile_with_inversion_test(
            &apply_replacements_to_manifest(
                include_str!("../../examples/resources/creation/fungible/with_initial_supply.rtm")
                    .to_string(),
            ),
            &NetworkDefinition::simulator(),
            vec![],
        );

        assert_eq!(
            canonical_manifest,
            r#"CALL_METHOD ComponentAddress("account_sim1qwskd4q5jdywfw6f7jlwmcyp2xxq48uuwruc003x2kcskxh3na") "lock_fee" Decimal("10");
CREATE_FUNGIBLE_RESOURCE 18u8 Array<Tuple>(Tuple("description", "A very innovative and important resource"), Tuple("name", "MyResource"), Tuple("symbol", "RSRC")) Array<Tuple>(Tuple(Enum(4u8), Tuple(Enum(0u8), Enum(1u8))), Tuple(Enum(5u8), Tuple(Enum(0u8), Enum(1u8)))) Enum(1u8, Decimal("12"));
CALL_METHOD ComponentAddress("account_sim1qwskd4q5jdywfw6f7jlwmcyp2xxq48uuwruc003x2kcskxh3na") "deposit_batch" Expression("ENTIRE_WORKTOP");
"#
        );
    }

    #[test]
    fn test_create_fungible_resource_with_initial_supply_with_owner() {
        let canonical_manifest = compile_and_decompile_with_inversion_test(
            &apply_replacements_to_manifest(
                include_str!(
                    "../../examples/resources/creation/fungible/with_initial_supply_with_owner.rtm"
                )
                .to_string(),
            ),
            &NetworkDefinition::simulator(),
            vec![],
        );

        assert_eq!(
            canonical_manifest,
            r#"CALL_METHOD ComponentAddress("account_sim1qwskd4q5jdywfw6f7jlwmcyp2xxq48uuwruc003x2kcskxh3na") "lock_fee" Decimal("10");
CREATE_FUNGIBLE_RESOURCE_WITH_OWNER 18u8 Array<Tuple>(Tuple("description", "A very innovative and important resource"), Tuple("name", "MyResource"), Tuple("symbol", "RSRC")) NonFungibleAddress("resource_sim1qqgvpz8q7ypeueqcv4qthsv7ezt8h9m3depmqqw7pc4sfmucfx", 1u32) Enum(1u8, Decimal("12"));
CALL_METHOD ComponentAddress("account_sim1qwskd4q5jdywfw6f7jlwmcyp2xxq48uuwruc003x2kcskxh3na") "deposit_batch" Expression("ENTIRE_WORKTOP");
"#
        );
    }

    #[test]
    fn test_create_fungible_resource_with_no_initial_supply() {
        let canonical_manifest = compile_and_decompile_with_inversion_test(
            &apply_replacements_to_manifest(
                include_str!("../../examples/resources/creation/fungible/no_initial_supply.rtm")
                    .to_string(),
            ),
            &NetworkDefinition::simulator(),
            vec![],
        );

        assert_eq!(
            canonical_manifest,
            r#"CALL_METHOD ComponentAddress("account_sim1qwskd4q5jdywfw6f7jlwmcyp2xxq48uuwruc003x2kcskxh3na") "lock_fee" Decimal("10");
CREATE_FUNGIBLE_RESOURCE 18u8 Array<Tuple>(Tuple("description", "A very innovative and important resource"), Tuple("name", "MyResource"), Tuple("symbol", "RSRC")) Array<Tuple>(Tuple(Enum(4u8), Tuple(Enum(0u8), Enum(1u8))), Tuple(Enum(5u8), Tuple(Enum(0u8), Enum(1u8)))) Enum(0u8);
"#
        );
    }

    #[test]
    fn test_create_fungible_resource_with_no_initial_supply_with_owner() {
        let canonical_manifest = compile_and_decompile_with_inversion_test(
            &apply_replacements_to_manifest(
                include_str!(
                    "../../examples/resources/creation/fungible/no_initial_supply_with_owner.rtm"
                )
                .to_string(),
            ),
            &NetworkDefinition::simulator(),
            vec![],
        );

        assert_eq!(
            canonical_manifest,
            r#"CALL_METHOD ComponentAddress("account_sim1qwskd4q5jdywfw6f7jlwmcyp2xxq48uuwruc003x2kcskxh3na") "lock_fee" Decimal("10");
CREATE_FUNGIBLE_RESOURCE_WITH_OWNER 18u8 Array<Tuple>(Tuple("description", "A very innovative and important resource"), Tuple("name", "MyResource"), Tuple("symbol", "RSRC")) NonFungibleAddress("resource_sim1qqgvpz8q7ypeueqcv4qthsv7ezt8h9m3depmqqw7pc4sfmucfx", 1u32) Enum(0u8);
"#
        );
    }

    #[test]
    fn test_create_non_fungible_resource_with_initial_supply() {
        let canonical_manifest = compile_and_decompile_with_inversion_test(
            &apply_replacements_to_manifest(
                include_str!(
                    "../../examples/resources/creation/non_fungible/with_initial_supply.rtm"
                )
                .to_string(),
            ),
            &NetworkDefinition::simulator(),
            vec![],
        );

        assert_eq!(
            canonical_manifest,
            r#"CALL_METHOD ComponentAddress("account_sim1qwskd4q5jdywfw6f7jlwmcyp2xxq48uuwruc003x2kcskxh3na") "lock_fee" Decimal("10");
CREATE_NON_FUNGIBLE_RESOURCE Enum(1u8) Array<Tuple>(Tuple("description", "A very innovative and important resource"), Tuple("name", "MyResource")) Array<Tuple>(Tuple(Enum(4u8), Tuple(Enum(0u8), Enum(1u8))), Tuple(Enum(5u8), Tuple(Enum(0u8), Enum(1u8)))) Enum(1u8, Array<Tuple>(Tuple(NonFungibleId(1u32), Tuple(Tuple("Hello World", Decimal("12")), Tuple(12u8, 19u128)))));
CALL_METHOD ComponentAddress("account_sim1qwskd4q5jdywfw6f7jlwmcyp2xxq48uuwruc003x2kcskxh3na") "deposit_batch" Expression("ENTIRE_WORKTOP");
"#
        );
    }

    #[test]
    fn test_create_non_fungible_resource_with_initial_supply_with_owner() {
        let canonical_manifest = compile_and_decompile_with_inversion_test(
            &apply_replacements_to_manifest(
                include_str!(
                    "../../examples/resources/creation/non_fungible/with_initial_supply_with_owner.rtm"
                )
                .to_string(),
            ),
            &NetworkDefinition::simulator(),
            vec![],
        );

        assert_eq!(
            canonical_manifest,
            r#"CALL_METHOD ComponentAddress("account_sim1qwskd4q5jdywfw6f7jlwmcyp2xxq48uuwruc003x2kcskxh3na") "lock_fee" Decimal("10");
CREATE_NON_FUNGIBLE_RESOURCE_WITH_OWNER Enum(1u8) Array<Tuple>(Tuple("description", "A very innovative and important resource"), Tuple("name", "MyResource")) NonFungibleAddress("resource_sim1qqgvpz8q7ypeueqcv4qthsv7ezt8h9m3depmqqw7pc4sfmucfx", 1u32) Enum(1u8, Array<Tuple>(Tuple(NonFungibleId(1u32), Tuple(Tuple("Hello World", Decimal("12")), Tuple(12u8, 19u128)))));
CALL_METHOD ComponentAddress("account_sim1qwskd4q5jdywfw6f7jlwmcyp2xxq48uuwruc003x2kcskxh3na") "deposit_batch" Expression("ENTIRE_WORKTOP");
"#
        );
    }

    #[test]
    fn test_create_non_fungible_resource_with_no_initial_supply() {
        let canonical_manifest = compile_and_decompile_with_inversion_test(
            &apply_replacements_to_manifest(
                include_str!(
                    "../../examples/resources/creation/non_fungible/no_initial_supply.rtm"
                )
                .to_string(),
            ),
            &NetworkDefinition::simulator(),
            vec![],
        );

        assert_eq!(
            canonical_manifest,
            r#"CALL_METHOD ComponentAddress("account_sim1qwskd4q5jdywfw6f7jlwmcyp2xxq48uuwruc003x2kcskxh3na") "lock_fee" Decimal("10");
CREATE_NON_FUNGIBLE_RESOURCE Enum(1u8) Array<Tuple>(Tuple("description", "A very innovative and important resource"), Tuple("name", "MyResource")) Array<Tuple>(Tuple(Enum(4u8), Tuple(Enum(0u8), Enum(1u8))), Tuple(Enum(5u8), Tuple(Enum(0u8), Enum(1u8)))) Enum(0u8);
"#
        );
    }

    #[test]
    fn test_create_non_fungible_resource_with_no_initial_supply_with_owner() {
        let canonical_manifest = compile_and_decompile_with_inversion_test(
            &apply_replacements_to_manifest(
                include_str!(
                    "../../examples/resources/creation/non_fungible/no_initial_supply_with_owner.rtm"
                )
                .to_string(),
            ),
            &NetworkDefinition::simulator(),
            vec![],
        );

        assert_eq!(
            canonical_manifest,
            r#"CALL_METHOD ComponentAddress("account_sim1qwskd4q5jdywfw6f7jlwmcyp2xxq48uuwruc003x2kcskxh3na") "lock_fee" Decimal("10");
CREATE_NON_FUNGIBLE_RESOURCE_WITH_OWNER Enum(1u8) Array<Tuple>(Tuple("description", "A very innovative and important resource"), Tuple("name", "MyResource")) NonFungibleAddress("resource_sim1qqgvpz8q7ypeueqcv4qthsv7ezt8h9m3depmqqw7pc4sfmucfx", 1u32) Enum(0u8);
"#
        );
    }

    #[test]
    fn test_mint_fungible() {
        let canonical_manifest = compile_and_decompile_with_inversion_test(
            &apply_replacements_to_manifest(
                include_str!("../../examples/resources/mint/fungible/mint.rtm").to_string(),
            ),
            &NetworkDefinition::simulator(),
            vec![],
        );

        assert_eq!(
            canonical_manifest,
            r#"CALL_METHOD ComponentAddress("account_sim1qwskd4q5jdywfw6f7jlwmcyp2xxq48uuwruc003x2kcskxh3na") "lock_fee" Decimal("10");
CALL_METHOD ComponentAddress("account_sim1qwskd4q5jdywfw6f7jlwmcyp2xxq48uuwruc003x2kcskxh3na") "create_proof_by_amount" Decimal("1") ResourceAddress("resource_sim1qp075qmn6389pkq30ppzzsuadd55ry04mjx69v86r4wq0feh02");
MINT_FUNGIBLE ResourceAddress("resource_sim1qqgvpz8q7ypeueqcv4qthsv7ezt8h9m3depmqqw7pc4sfmucfx") Decimal("12");
CALL_METHOD ComponentAddress("account_sim1qwskd4q5jdywfw6f7jlwmcyp2xxq48uuwruc003x2kcskxh3na") "deposit_batch" Expression("ENTIRE_WORKTOP");
"#
        );
    }

    #[test]
    fn test_mint_non_fungible() {
        let canonical_manifest = compile_and_decompile_with_inversion_test(
            &apply_replacements_to_manifest(
                include_str!("../../examples/resources/mint/non_fungible/mint.rtm").to_string(),
            ),
            &NetworkDefinition::simulator(),
            vec![],
        );

        assert_eq!(
            canonical_manifest,
            r#"CALL_METHOD ComponentAddress("account_sim1qwskd4q5jdywfw6f7jlwmcyp2xxq48uuwruc003x2kcskxh3na") "lock_fee" Decimal("10");
CALL_METHOD ComponentAddress("account_sim1qwskd4q5jdywfw6f7jlwmcyp2xxq48uuwruc003x2kcskxh3na") "create_proof_by_amount" Decimal("1") ResourceAddress("resource_sim1qp075qmn6389pkq30ppzzsuadd55ry04mjx69v86r4wq0feh02");
MINT_NON_FUNGIBLE ResourceAddress("resource_sim1qqgvpz8q7ypeueqcv4qthsv7ezt8h9m3depmqqw7pc4sfmucfx") Array<Tuple>(Tuple(NonFungibleId(12u32), Tuple(Tuple("Hello World", Decimal("12")), Tuple(12u8, 19u128))));
CALL_METHOD ComponentAddress("account_sim1qwskd4q5jdywfw6f7jlwmcyp2xxq48uuwruc003x2kcskxh3na") "deposit_batch" Expression("ENTIRE_WORKTOP");
"#
        );
    }

    #[test]
    fn test_recompile_many_blobs() {
        // This test is mostly to prevent a regression whereby the blobs were re-ordered at compilation
        // Which made the manifest compilation process non-deterministic (when including blobs)
        compile_and_decompile_with_inversion_test(
            "",
            &NetworkDefinition::simulator(),
            vec![
                vec![0],
                vec![1],
                vec![2],
                vec![3],
                vec![4],
                vec![5],
                vec![6],
                vec![7],
                vec![8],
                vec![9],
            ],
        );
    }

    fn compile_and_decompile_with_inversion_test(
        manifest: &str,
        network: &NetworkDefinition,
        blobs: Vec<Vec<u8>>,
    ) -> String {
        let compiled1 = compile(manifest, network, blobs.clone()).unwrap();
        let decompiled1 = decompile(&compiled1.instructions, network).unwrap();

        // Whilst we're here - let's test that compile/decompile are inverses...
        let compiled2 = compile(manifest, network, blobs).unwrap();
        let decompiled2 = decompile(&compiled2.instructions, network).unwrap();

        // The manifest argument is not necessarily in canonical decompiled string representation,
        // therefore we can't assert that decompiled1 == manifest ...
        // So instead we assert that decompiled1 and decompiled2 match :)
        assert_eq!(
            compiled1, compiled2,
            "Compile(Decompile(compiled_manifest)) != compiled_manifest"
        );
        assert_eq!(
            decompiled1, decompiled2,
            "Decompile(Compile(canonical_manifest_str)) != canonical_manifest_str"
        );

        return decompiled2;
    }

    fn apply_replacements_to_manifest(mut manifest: String) -> String {
        let replacement_vectors = BTreeMap::from([
            (
                "{xrd_resource_address}",
                "resource_sim1qzkcyv5dwq3r6kawy6pxpvcythx8rh8ntum6ws62p95sqjjpwr",
            ),
            (
                "{account_component_address}",
                "account_sim1qwskd4q5jdywfw6f7jlwmcyp2xxq48uuwruc003x2kcskxh3na",
            ),
            (
                "{other_account_component_address}",
                "account_sim1qdy4jqfpehf8nv4n7680cw0vhxqvhgh5lf3ae8jkjz6q5hmzed",
            ),
            (
                "{minter_badge_resource_address}",
                "resource_sim1qp075qmn6389pkq30ppzzsuadd55ry04mjx69v86r4wq0feh02",
            ),
            (
                "{mintable_resource_address}",
                "resource_sim1qqgvpz8q7ypeueqcv4qthsv7ezt8h9m3depmqqw7pc4sfmucfx",
            ),
            (
                "{owner_badge_resource_address}",
                "resource_sim1qqgvpz8q7ypeueqcv4qthsv7ezt8h9m3depmqqw7pc4sfmucfx",
            ),
            ("{owner_badge_non_fungible_id}", "1u32"),
            (
                "{code_blob_hash}",
                "36dae540b7889956f1f1d8d46ba23e5e44bf5723aef2a8e6b698686c02583618",
            ),
            (
                "{abi_blob_hash}",
                "15e8699a6d63a96f66f6feeb609549be2688b96b02119f260ae6dfd012d16a5d",
            ),
            ("{initial_supply}", "12"),
            ("{mint_amount}", "12"),
            ("{non_fungible_id}", "12u32"),
        ]);
        for (of, with) in replacement_vectors.into_iter() {
            manifest = manifest.replace(of, with);
        }
        manifest
=======
fn transform_uuid_non_fungible_mint_params(
    mint_params: &Vec<(Vec<u8>, Vec<u8>)>,
) -> Result<Vec<(ScryptoValue, ScryptoValue)>, DecodeError> {
    let mut mint_params_scrypto_value = Vec::<(ScryptoValue, ScryptoValue)>::new();
    for (immutable_data, mutable_data) in mint_params.into_iter() {
        mint_params_scrypto_value.push((
            scrypto_decode(&immutable_data)?,
            scrypto_decode(&mutable_data)?,
        ));
>>>>>>> 3056dbbf
    }
    Ok(mint_params_scrypto_value)
}<|MERGE_RESOLUTION|>--- conflicted
+++ resolved
@@ -650,505 +650,6 @@
     Ok(mint_params_scrypto_value)
 }
 
-<<<<<<< HEAD
-#[cfg(test)]
-mod tests {
-    use super::*;
-    use crate::manifest::*;
-    use radix_engine_interface::node::NetworkDefinition;
-
-    #[test]
-    fn test_resource_move() {
-        let canonical_manifest = compile_and_decompile_with_inversion_test(
-            include_str!("../../examples/test-cases/resource_move.rtm"),
-            &NetworkDefinition::simulator(),
-            vec![
-                include_bytes!("../../examples/test-cases/code.blob").to_vec(),
-                include_bytes!("../../examples/test-cases/abi.blob").to_vec(),
-            ],
-        );
-
-        assert_eq!(
-            canonical_manifest,
-            r#"CALL_METHOD ComponentAddress("account_sim1q02r73u7nv47h80e30pc3q6ylsj7mgvparm3pnsm780qgsy064") "withdraw_by_amount" Decimal("5") ResourceAddress("resource_sim1qqqqqqqqqqqqqqqqqqqqqqqqqqqqqqqqqqqqqqqqqqzqu57yag");
-TAKE_FROM_WORKTOP_BY_AMOUNT Decimal("2") ResourceAddress("resource_sim1qqqqqqqqqqqqqqqqqqqqqqqqqqqqqqqqqqqqqqqqqqzqu57yag") Bucket("bucket1");
-CALL_METHOD ComponentAddress("component_sim1q2f9vmyrmeladvz0ejfttcztqv3genlsgpu9vue83mcs835hum") "buy_gumball" Bucket("bucket1");
-ASSERT_WORKTOP_CONTAINS_BY_AMOUNT Decimal("3") ResourceAddress("resource_sim1qqqqqqqqqqqqqqqqqqqqqqqqqqqqqqqqqqqqqqqqqqzqu57yag");
-ASSERT_WORKTOP_CONTAINS ResourceAddress("resource_sim1qzhdk7tq68u8msj38r6v6yqa5myc64ejx3ud20zlh9gseqtux6");
-TAKE_FROM_WORKTOP ResourceAddress("resource_sim1qqqqqqqqqqqqqqqqqqqqqqqqqqqqqqqqqqqqqqqqqqzqu57yag") Bucket("bucket2");
-CREATE_PROOF_FROM_BUCKET Bucket("bucket2") Proof("proof1");
-CLONE_PROOF Proof("proof1") Proof("proof2");
-DROP_PROOF Proof("proof1");
-DROP_PROOF Proof("proof2");
-CALL_METHOD ComponentAddress("account_sim1q02r73u7nv47h80e30pc3q6ylsj7mgvparm3pnsm780qgsy064") "create_proof_by_amount" Decimal("5") ResourceAddress("resource_sim1qqqqqqqqqqqqqqqqqqqqqqqqqqqqqqqqqqqqqqqqqqzqu57yag");
-POP_FROM_AUTH_ZONE Proof("proof3");
-DROP_PROOF Proof("proof3");
-RETURN_TO_WORKTOP Bucket("bucket2");
-TAKE_FROM_WORKTOP_BY_IDS Array<NonFungibleId>(NonFungibleId(1u32)) ResourceAddress("resource_sim1qqqqqqqqqqqqqqqqqqqqqqqqqqqqqqqqqqqqqqqqqqzqu57yag") Bucket("bucket3");
-DROP_ALL_PROOFS;
-CALL_METHOD ComponentAddress("account_sim1q02r73u7nv47h80e30pc3q6ylsj7mgvparm3pnsm780qgsy064") "deposit_batch" Expression("ENTIRE_WORKTOP");
-"#
-        );
-    }
-
-    #[test]
-    fn test_resource_manipulate() {
-        let canonical_manifest = compile_and_decompile_with_inversion_test(
-            include_str!("../../examples/test-cases/resource_manipulate.rtm"),
-            &NetworkDefinition::simulator(),
-            vec![
-                include_bytes!("../../examples/test-cases/code.blob").to_vec(),
-                include_bytes!("../../examples/test-cases/abi.blob").to_vec(),
-            ],
-        );
-
-        assert_eq!(
-            canonical_manifest,
-            r#"CREATE_FUNGIBLE_RESOURCE 0u8 Array<Tuple>() Array<Tuple>() Enum(1u8, Decimal("1"));
-TAKE_FROM_WORKTOP ResourceAddress("resource_sim1qqqqqqqqqqqqqqqqqqqqqqqqqqqqqqqqqqqqqqqqqqzqu57yag") Bucket("bucket1");
-BURN_RESOURCE Bucket("bucket1");
-MINT_FUNGIBLE ResourceAddress("resource_sim1qqqqqqqqqqqqqqqqqqqqqqqqqqqqqqqqqqqqqqqqqqzqu57yag") Decimal("5");
-RECALL_RESOURCE Bytes("49cd9235ba62b2c217e32e5b4754c08219ef16389761356eaccbf6f6bdbfa44d00000000") Decimal("1.2");
-"#
-        );
-    }
-
-    #[test]
-    fn test_publish_package() {
-        let canonical_manifest = compile_and_decompile_with_inversion_test(
-            include_str!("../../examples/test-cases/publish_package.rtm"),
-            &NetworkDefinition::simulator(),
-            vec![
-                include_bytes!("../../examples/test-cases/code.blob").to_vec(),
-                include_bytes!("../../examples/test-cases/abi.blob").to_vec(),
-            ],
-        );
-
-        assert_eq!(
-            canonical_manifest,
-            r#"PUBLISH_PACKAGE Blob("36dae540b7889956f1f1d8d46ba23e5e44bf5723aef2a8e6b698686c02583618") Blob("15e8699a6d63a96f66f6feeb609549be2688b96b02119f260ae6dfd012d16a5d") Array<Tuple>() Array<Tuple>() Tuple(Array<Tuple>(Tuple(Enum(1u8, Enum(6u8, Enum(0u8))), Enum(0u8, Enum(2u8, Enum(0u8, Enum(0u8, Enum(0u8, NonFungibleAddress("resource_sim1qrr33zfakf20e4dhd0g6myq99cxd7rv9pzcfsh7c0qesumf005", 1u32))))))), Tuple(Enum(1u8, Enum(6u8, Enum(1u8))), Enum(0u8, Enum(0u8))), Tuple(Enum(1u8, Enum(7u8, Enum(0u8))), Enum(0u8, Enum(2u8, Enum(0u8, Enum(0u8, Enum(0u8, NonFungibleAddress("resource_sim1qrr33zfakf20e4dhd0g6myq99cxd7rv9pzcfsh7c0qesumf005", 1u32))))))), Tuple(Enum(1u8, Enum(7u8, Enum(1u8))), Enum(0u8, Enum(2u8, Enum(0u8, Enum(0u8, Enum(0u8, NonFungibleAddress("resource_sim1qrr33zfakf20e4dhd0g6myq99cxd7rv9pzcfsh7c0qesumf005", 1u32)))))))), Array<Tuple>(), Enum(1u8), Array<Tuple>(Tuple(Enum(1u8, Enum(6u8, Enum(0u8))), Enum(2u8, Enum(0u8, Enum(0u8, Enum(0u8, NonFungibleAddress("resource_sim1qrr33zfakf20e4dhd0g6myq99cxd7rv9pzcfsh7c0qesumf005", 1u32)))))), Tuple(Enum(1u8, Enum(6u8, Enum(1u8))), Enum(2u8, Enum(0u8, Enum(0u8, Enum(0u8, NonFungibleAddress("resource_sim1qrr33zfakf20e4dhd0g6myq99cxd7rv9pzcfsh7c0qesumf005", 1u32)))))), Tuple(Enum(1u8, Enum(7u8, Enum(0u8))), Enum(2u8, Enum(0u8, Enum(0u8, Enum(0u8, NonFungibleAddress("resource_sim1qrr33zfakf20e4dhd0g6myq99cxd7rv9pzcfsh7c0qesumf005", 1u32)))))), Tuple(Enum(1u8, Enum(7u8, Enum(1u8))), Enum(2u8, Enum(0u8, Enum(0u8, Enum(0u8, NonFungibleAddress("resource_sim1qrr33zfakf20e4dhd0g6myq99cxd7rv9pzcfsh7c0qesumf005", 1u32))))))), Array<Tuple>(), Enum(1u8));
-"#
-        );
-    }
-
-    #[test]
-    fn test_publish_package_with_owner() {
-        let canonical_manifest = compile_and_decompile_with_inversion_test(
-            &apply_replacements_to_manifest(
-                include_str!("../../examples/package/publish_with_owner.rtm").to_string(),
-            ),
-            &NetworkDefinition::simulator(),
-            vec![
-                include_bytes!("../../examples/test-cases/code.blob").to_vec(),
-                include_bytes!("../../examples/test-cases/abi.blob").to_vec(),
-            ],
-        );
-
-        assert_eq!(
-            canonical_manifest,
-            r#"CALL_METHOD ComponentAddress("account_sim1qwskd4q5jdywfw6f7jlwmcyp2xxq48uuwruc003x2kcskxh3na") "lock_fee" Decimal("10");
-PUBLISH_PACKAGE_WITH_OWNER Blob("36dae540b7889956f1f1d8d46ba23e5e44bf5723aef2a8e6b698686c02583618") Blob("15e8699a6d63a96f66f6feeb609549be2688b96b02119f260ae6dfd012d16a5d") NonFungibleAddress("resource_sim1qqgvpz8q7ypeueqcv4qthsv7ezt8h9m3depmqqw7pc4sfmucfx", 1u32);
-"#
-        );
-    }
-
-    #[test]
-    fn test_invocation() {
-        let canonical_manifest = compile_and_decompile_with_inversion_test(
-            include_str!("../../examples/test-cases/invocation.rtm"),
-            &NetworkDefinition::simulator(),
-            vec![
-                include_bytes!("../../examples/test-cases/code.blob").to_vec(),
-                include_bytes!("../../examples/test-cases/abi.blob").to_vec(),
-            ],
-        );
-
-        assert_eq!(
-            canonical_manifest,
-            r#"CALL_FUNCTION PackageAddress("package_sim1qy4hrp8a9apxldp5cazvxgwdj80cxad4u8cpkaqqnhlsa3lfpe") "BlueprintName" "f" "string";
-CALL_METHOD ComponentAddress("component_sim1q2f9vmyrmeladvz0ejfttcztqv3genlsgpu9vue83mcs835hum") "complicated_method" Decimal("1") PreciseDecimal("2");
-"#
-        );
-    }
-
-    #[test]
-    fn test_royalty() {
-        let canonical_manifest = compile_and_decompile_with_inversion_test(
-            include_str!("../../examples/test-cases/royalty.rtm"),
-            &NetworkDefinition::simulator(),
-            vec![
-                include_bytes!("../../examples/test-cases/code.blob").to_vec(),
-                include_bytes!("../../examples/test-cases/abi.blob").to_vec(),
-            ],
-        );
-
-        assert_eq!(
-            canonical_manifest,
-            r#"SET_PACKAGE_ROYALTY_CONFIG PackageAddress("package_sim1qy4hrp8a9apxldp5cazvxgwdj80cxad4u8cpkaqqnhlsa3lfpe") Array<Tuple>(Tuple("Blueprint", Tuple(Array<Tuple>(Tuple("method", 1u32)), 0u32)));
-SET_COMPONENT_ROYALTY_CONFIG ComponentAddress("component_sim1qg2jwzl3hxnkqye8tfj5v3p2wp7cv9xdcjv4nl63refs785pvt") Tuple(Array<Tuple>(Tuple("method", 1u32)), 0u32);
-CLAIM_PACKAGE_ROYALTY PackageAddress("package_sim1qy4hrp8a9apxldp5cazvxgwdj80cxad4u8cpkaqqnhlsa3lfpe");
-CLAIM_COMPONENT_ROYALTY ComponentAddress("component_sim1qg2jwzl3hxnkqye8tfj5v3p2wp7cv9xdcjv4nl63refs785pvt");
-"#
-        );
-    }
-
-    #[test]
-    fn test_metadata() {
-        let canonical_manifest = compile_and_decompile_with_inversion_test(
-            include_str!("../../examples/test-cases/metadata.rtm"),
-            &NetworkDefinition::simulator(),
-            vec![
-                include_bytes!("../../examples/test-cases/code.blob").to_vec(),
-                include_bytes!("../../examples/test-cases/abi.blob").to_vec(),
-            ],
-        );
-
-        assert_eq!(
-            canonical_manifest,
-            r#"SET_METADATA PackageAddress("package_sim1qy4hrp8a9apxldp5cazvxgwdj80cxad4u8cpkaqqnhlsa3lfpe") "k" "v";
-SET_METADATA ComponentAddress("component_sim1qg2jwzl3hxnkqye8tfj5v3p2wp7cv9xdcjv4nl63refs785pvt") "k" "v";
-SET_METADATA ResourceAddress("resource_sim1qq8cays25704xdyap2vhgmshkkfyr023uxdtk59ddd4qs8cr5v") "k" "v";
-"#
-        );
-    }
-
-    #[test]
-    fn test_values() {
-        let canonical_manifest = compile_and_decompile_with_inversion_test(
-            include_str!("../../examples/test-cases/values.rtm"),
-            &NetworkDefinition::simulator(),
-            vec![
-                include_bytes!("../../examples/test-cases/code.blob").to_vec(),
-                include_bytes!("../../examples/test-cases/abi.blob").to_vec(),
-            ],
-        );
-
-        assert_eq!(
-            canonical_manifest,
-            r#"TAKE_FROM_WORKTOP ResourceAddress("resource_sim1qqqqqqqqqqqqqqqqqqqqqqqqqqqqqqqqqqqqqqqqqqzqu57yag") Bucket("bucket1");
-CREATE_PROOF_FROM_AUTH_ZONE ResourceAddress("resource_sim1qqqqqqqqqqqqqqqqqqqqqqqqqqqqqqqqqqqqqqqqqqzqu57yag") Proof("proof1");
-CALL_METHOD ComponentAddress("component_sim1q2f9vmyrmeladvz0ejfttcztqv3genlsgpu9vue83mcs835hum") "with_aliases" Enum(0u8) Enum(0u8) Enum(1u8, "hello") Enum(1u8, "hello") Enum(0u8, "test") Enum(0u8, "test") Enum(1u8, "test123") Enum(1u8, "test123") Bytes("deadbeef") Bytes("050aff") NonFungibleAddress("resource_sim1qqqqqqqqqqqqqqqqqqqqqqqqqqqqqqqqqqqqqqqqqqzqu57yag", "value") NonFungibleAddress("resource_sim1qqqqqqqqqqqqqqqqqqqqqqqqqqqqqqqqqqqqqqqqqqzqu57yag", 123u32) NonFungibleAddress("resource_sim1qqqqqqqqqqqqqqqqqqqqqqqqqqqqqqqqqqqqqqqqqqzqu57yag", 456u64) NonFungibleAddress("resource_sim1qqqqqqqqqqqqqqqqqqqqqqqqqqqqqqqqqqqqqqqqqqzqu57yag", Bytes("031b84c5567b126440995d3ed5aaba0565d71e1834604819ff9c17f5e9d5dd078f")) NonFungibleAddress("resource_sim1qqqqqqqqqqqqqqqqqqqqqqqqqqqqqqqqqqqqqqqqqqzqu57yag", 1234567890u128) NonFungibleAddress("resource_sim1qqqqqqqqqqqqqqqqqqqqqqqqqqqqqqqqqqqqqqqqqqzqu57yag", 1u32) Array<Array>(Bytes("dead"), Bytes("050aff")) Array<Array>(Bytes("dead"), Bytes("050aff")) Array<Tuple>(NonFungibleAddress("resource_sim1qqqqqqqqqqqqqqqqqqqqqqqqqqqqqqqqqqqqqqqqqqzqu57yag", "value"), NonFungibleAddress("resource_sim1qqqqqqqqqqqqqqqqqqqqqqqqqqqqqqqqqqqqqqqqqqzqu57yag", 1u32)) Array<Tuple>(NonFungibleAddress("resource_sim1qqqqqqqqqqqqqqqqqqqqqqqqqqqqqqqqqqqqqqqqqqzqu57yag", "value"), NonFungibleAddress("resource_sim1qqqqqqqqqqqqqqqqqqqqqqqqqqqqqqqqqqqqqqqqqqzqu57yag", 1u32));
-CALL_METHOD ComponentAddress("component_sim1q2f9vmyrmeladvz0ejfttcztqv3genlsgpu9vue83mcs835hum") "with_all_types" PackageAddress("package_sim1qyqzcexvnyg60z7lnlwauh66nhzg3m8tch2j8wc0e70qkydk8r") ComponentAddress("account_sim1q0u9gxewjxj8nhxuaschth2mgencma2hpkgwz30s9wlslthace") ResourceAddress("resource_sim1qq8cays25704xdyap2vhgmshkkfyr023uxdtk59ddd4qs8cr5v") SystemAddress("system_sim1qne8qu4seyvzfgd94p3z8rjcdl3v0nfhv84judpum2lq7x4635") Blob("36dae540b7889956f1f1d8d46ba23e5e44bf5723aef2a8e6b698686c02583618") Bucket("bucket1") Proof("proof1") Expression("ENTIRE_WORKTOP") Hash("2cf24dba5fb0a30e26e83b2ac5b9e29e1b161e5c1fa7425e73043362938b9824") EcdsaSecp256k1PublicKey("0279be667ef9dcbbac55a06295ce870b07029bfcdb2dce28d959f2815b16f81798") EcdsaSecp256k1Signature("0079224ea514206706298d8d620f660828f7987068d6d02757e6f3cbbf4a51ab133395db69db1bc9b2726dd99e34efc252d8258dcb003ebaba42be349f50f7765e") EddsaEd25519PublicKey("4cb5abf6ad79fbf5abbccafcc269d85cd2651ed4b885b5869f241aedf0a5ba29") EddsaEd25519Signature("ce993adc51111309a041faa65cbcf1154d21ed0ecdc2d54070bc90b9deb744aa8605b3f686fa178fba21070b4a4678e54eee3486a881e0e328251cd37966de09") Decimal("1.2") PreciseDecimal("1.2") NonFungibleId(Bytes("031b84c5567b126440995d3ed5aaba0565d71e1834604819ff9c17f5e9d5dd078f")) NonFungibleId(12u32) NonFungibleId(12345u64) NonFungibleId(1234567890u128) NonFungibleId("SomeId");
-"#
-        );
-    }
-
-    #[test]
-    fn test_access_rule() {
-        let canonical_manifest = compile_and_decompile_with_inversion_test(
-            include_str!("../../examples/test-cases/access_rule.rtm"),
-            &NetworkDefinition::simulator(),
-            vec![],
-        );
-
-        assert_eq!(
-            canonical_manifest,
-            r#"SET_METHOD_ACCESS_RULE ComponentAddress("component_sim1q2f9vmyrmeladvz0ejfttcztqv3genlsgpu9vue83mcs835hum") 0u32 Enum(0u8, "test") Enum(0u8);
-"#
-        );
-    }
-
-    #[test]
-    fn test_create_fungible_resource_with_initial_supply() {
-        let canonical_manifest = compile_and_decompile_with_inversion_test(
-            &apply_replacements_to_manifest(
-                include_str!("../../examples/resources/creation/fungible/with_initial_supply.rtm")
-                    .to_string(),
-            ),
-            &NetworkDefinition::simulator(),
-            vec![],
-        );
-
-        assert_eq!(
-            canonical_manifest,
-            r#"CALL_METHOD ComponentAddress("account_sim1qwskd4q5jdywfw6f7jlwmcyp2xxq48uuwruc003x2kcskxh3na") "lock_fee" Decimal("10");
-CREATE_FUNGIBLE_RESOURCE 18u8 Array<Tuple>(Tuple("description", "A very innovative and important resource"), Tuple("name", "MyResource"), Tuple("symbol", "RSRC")) Array<Tuple>(Tuple(Enum(4u8), Tuple(Enum(0u8), Enum(1u8))), Tuple(Enum(5u8), Tuple(Enum(0u8), Enum(1u8)))) Enum(1u8, Decimal("12"));
-CALL_METHOD ComponentAddress("account_sim1qwskd4q5jdywfw6f7jlwmcyp2xxq48uuwruc003x2kcskxh3na") "deposit_batch" Expression("ENTIRE_WORKTOP");
-"#
-        );
-    }
-
-    #[test]
-    fn test_create_fungible_resource_with_initial_supply_with_owner() {
-        let canonical_manifest = compile_and_decompile_with_inversion_test(
-            &apply_replacements_to_manifest(
-                include_str!(
-                    "../../examples/resources/creation/fungible/with_initial_supply_with_owner.rtm"
-                )
-                .to_string(),
-            ),
-            &NetworkDefinition::simulator(),
-            vec![],
-        );
-
-        assert_eq!(
-            canonical_manifest,
-            r#"CALL_METHOD ComponentAddress("account_sim1qwskd4q5jdywfw6f7jlwmcyp2xxq48uuwruc003x2kcskxh3na") "lock_fee" Decimal("10");
-CREATE_FUNGIBLE_RESOURCE_WITH_OWNER 18u8 Array<Tuple>(Tuple("description", "A very innovative and important resource"), Tuple("name", "MyResource"), Tuple("symbol", "RSRC")) NonFungibleAddress("resource_sim1qqgvpz8q7ypeueqcv4qthsv7ezt8h9m3depmqqw7pc4sfmucfx", 1u32) Enum(1u8, Decimal("12"));
-CALL_METHOD ComponentAddress("account_sim1qwskd4q5jdywfw6f7jlwmcyp2xxq48uuwruc003x2kcskxh3na") "deposit_batch" Expression("ENTIRE_WORKTOP");
-"#
-        );
-    }
-
-    #[test]
-    fn test_create_fungible_resource_with_no_initial_supply() {
-        let canonical_manifest = compile_and_decompile_with_inversion_test(
-            &apply_replacements_to_manifest(
-                include_str!("../../examples/resources/creation/fungible/no_initial_supply.rtm")
-                    .to_string(),
-            ),
-            &NetworkDefinition::simulator(),
-            vec![],
-        );
-
-        assert_eq!(
-            canonical_manifest,
-            r#"CALL_METHOD ComponentAddress("account_sim1qwskd4q5jdywfw6f7jlwmcyp2xxq48uuwruc003x2kcskxh3na") "lock_fee" Decimal("10");
-CREATE_FUNGIBLE_RESOURCE 18u8 Array<Tuple>(Tuple("description", "A very innovative and important resource"), Tuple("name", "MyResource"), Tuple("symbol", "RSRC")) Array<Tuple>(Tuple(Enum(4u8), Tuple(Enum(0u8), Enum(1u8))), Tuple(Enum(5u8), Tuple(Enum(0u8), Enum(1u8)))) Enum(0u8);
-"#
-        );
-    }
-
-    #[test]
-    fn test_create_fungible_resource_with_no_initial_supply_with_owner() {
-        let canonical_manifest = compile_and_decompile_with_inversion_test(
-            &apply_replacements_to_manifest(
-                include_str!(
-                    "../../examples/resources/creation/fungible/no_initial_supply_with_owner.rtm"
-                )
-                .to_string(),
-            ),
-            &NetworkDefinition::simulator(),
-            vec![],
-        );
-
-        assert_eq!(
-            canonical_manifest,
-            r#"CALL_METHOD ComponentAddress("account_sim1qwskd4q5jdywfw6f7jlwmcyp2xxq48uuwruc003x2kcskxh3na") "lock_fee" Decimal("10");
-CREATE_FUNGIBLE_RESOURCE_WITH_OWNER 18u8 Array<Tuple>(Tuple("description", "A very innovative and important resource"), Tuple("name", "MyResource"), Tuple("symbol", "RSRC")) NonFungibleAddress("resource_sim1qqgvpz8q7ypeueqcv4qthsv7ezt8h9m3depmqqw7pc4sfmucfx", 1u32) Enum(0u8);
-"#
-        );
-    }
-
-    #[test]
-    fn test_create_non_fungible_resource_with_initial_supply() {
-        let canonical_manifest = compile_and_decompile_with_inversion_test(
-            &apply_replacements_to_manifest(
-                include_str!(
-                    "../../examples/resources/creation/non_fungible/with_initial_supply.rtm"
-                )
-                .to_string(),
-            ),
-            &NetworkDefinition::simulator(),
-            vec![],
-        );
-
-        assert_eq!(
-            canonical_manifest,
-            r#"CALL_METHOD ComponentAddress("account_sim1qwskd4q5jdywfw6f7jlwmcyp2xxq48uuwruc003x2kcskxh3na") "lock_fee" Decimal("10");
-CREATE_NON_FUNGIBLE_RESOURCE Enum(1u8) Array<Tuple>(Tuple("description", "A very innovative and important resource"), Tuple("name", "MyResource")) Array<Tuple>(Tuple(Enum(4u8), Tuple(Enum(0u8), Enum(1u8))), Tuple(Enum(5u8), Tuple(Enum(0u8), Enum(1u8)))) Enum(1u8, Array<Tuple>(Tuple(NonFungibleId(1u32), Tuple(Tuple("Hello World", Decimal("12")), Tuple(12u8, 19u128)))));
-CALL_METHOD ComponentAddress("account_sim1qwskd4q5jdywfw6f7jlwmcyp2xxq48uuwruc003x2kcskxh3na") "deposit_batch" Expression("ENTIRE_WORKTOP");
-"#
-        );
-    }
-
-    #[test]
-    fn test_create_non_fungible_resource_with_initial_supply_with_owner() {
-        let canonical_manifest = compile_and_decompile_with_inversion_test(
-            &apply_replacements_to_manifest(
-                include_str!(
-                    "../../examples/resources/creation/non_fungible/with_initial_supply_with_owner.rtm"
-                )
-                .to_string(),
-            ),
-            &NetworkDefinition::simulator(),
-            vec![],
-        );
-
-        assert_eq!(
-            canonical_manifest,
-            r#"CALL_METHOD ComponentAddress("account_sim1qwskd4q5jdywfw6f7jlwmcyp2xxq48uuwruc003x2kcskxh3na") "lock_fee" Decimal("10");
-CREATE_NON_FUNGIBLE_RESOURCE_WITH_OWNER Enum(1u8) Array<Tuple>(Tuple("description", "A very innovative and important resource"), Tuple("name", "MyResource")) NonFungibleAddress("resource_sim1qqgvpz8q7ypeueqcv4qthsv7ezt8h9m3depmqqw7pc4sfmucfx", 1u32) Enum(1u8, Array<Tuple>(Tuple(NonFungibleId(1u32), Tuple(Tuple("Hello World", Decimal("12")), Tuple(12u8, 19u128)))));
-CALL_METHOD ComponentAddress("account_sim1qwskd4q5jdywfw6f7jlwmcyp2xxq48uuwruc003x2kcskxh3na") "deposit_batch" Expression("ENTIRE_WORKTOP");
-"#
-        );
-    }
-
-    #[test]
-    fn test_create_non_fungible_resource_with_no_initial_supply() {
-        let canonical_manifest = compile_and_decompile_with_inversion_test(
-            &apply_replacements_to_manifest(
-                include_str!(
-                    "../../examples/resources/creation/non_fungible/no_initial_supply.rtm"
-                )
-                .to_string(),
-            ),
-            &NetworkDefinition::simulator(),
-            vec![],
-        );
-
-        assert_eq!(
-            canonical_manifest,
-            r#"CALL_METHOD ComponentAddress("account_sim1qwskd4q5jdywfw6f7jlwmcyp2xxq48uuwruc003x2kcskxh3na") "lock_fee" Decimal("10");
-CREATE_NON_FUNGIBLE_RESOURCE Enum(1u8) Array<Tuple>(Tuple("description", "A very innovative and important resource"), Tuple("name", "MyResource")) Array<Tuple>(Tuple(Enum(4u8), Tuple(Enum(0u8), Enum(1u8))), Tuple(Enum(5u8), Tuple(Enum(0u8), Enum(1u8)))) Enum(0u8);
-"#
-        );
-    }
-
-    #[test]
-    fn test_create_non_fungible_resource_with_no_initial_supply_with_owner() {
-        let canonical_manifest = compile_and_decompile_with_inversion_test(
-            &apply_replacements_to_manifest(
-                include_str!(
-                    "../../examples/resources/creation/non_fungible/no_initial_supply_with_owner.rtm"
-                )
-                .to_string(),
-            ),
-            &NetworkDefinition::simulator(),
-            vec![],
-        );
-
-        assert_eq!(
-            canonical_manifest,
-            r#"CALL_METHOD ComponentAddress("account_sim1qwskd4q5jdywfw6f7jlwmcyp2xxq48uuwruc003x2kcskxh3na") "lock_fee" Decimal("10");
-CREATE_NON_FUNGIBLE_RESOURCE_WITH_OWNER Enum(1u8) Array<Tuple>(Tuple("description", "A very innovative and important resource"), Tuple("name", "MyResource")) NonFungibleAddress("resource_sim1qqgvpz8q7ypeueqcv4qthsv7ezt8h9m3depmqqw7pc4sfmucfx", 1u32) Enum(0u8);
-"#
-        );
-    }
-
-    #[test]
-    fn test_mint_fungible() {
-        let canonical_manifest = compile_and_decompile_with_inversion_test(
-            &apply_replacements_to_manifest(
-                include_str!("../../examples/resources/mint/fungible/mint.rtm").to_string(),
-            ),
-            &NetworkDefinition::simulator(),
-            vec![],
-        );
-
-        assert_eq!(
-            canonical_manifest,
-            r#"CALL_METHOD ComponentAddress("account_sim1qwskd4q5jdywfw6f7jlwmcyp2xxq48uuwruc003x2kcskxh3na") "lock_fee" Decimal("10");
-CALL_METHOD ComponentAddress("account_sim1qwskd4q5jdywfw6f7jlwmcyp2xxq48uuwruc003x2kcskxh3na") "create_proof_by_amount" Decimal("1") ResourceAddress("resource_sim1qp075qmn6389pkq30ppzzsuadd55ry04mjx69v86r4wq0feh02");
-MINT_FUNGIBLE ResourceAddress("resource_sim1qqgvpz8q7ypeueqcv4qthsv7ezt8h9m3depmqqw7pc4sfmucfx") Decimal("12");
-CALL_METHOD ComponentAddress("account_sim1qwskd4q5jdywfw6f7jlwmcyp2xxq48uuwruc003x2kcskxh3na") "deposit_batch" Expression("ENTIRE_WORKTOP");
-"#
-        );
-    }
-
-    #[test]
-    fn test_mint_non_fungible() {
-        let canonical_manifest = compile_and_decompile_with_inversion_test(
-            &apply_replacements_to_manifest(
-                include_str!("../../examples/resources/mint/non_fungible/mint.rtm").to_string(),
-            ),
-            &NetworkDefinition::simulator(),
-            vec![],
-        );
-
-        assert_eq!(
-            canonical_manifest,
-            r#"CALL_METHOD ComponentAddress("account_sim1qwskd4q5jdywfw6f7jlwmcyp2xxq48uuwruc003x2kcskxh3na") "lock_fee" Decimal("10");
-CALL_METHOD ComponentAddress("account_sim1qwskd4q5jdywfw6f7jlwmcyp2xxq48uuwruc003x2kcskxh3na") "create_proof_by_amount" Decimal("1") ResourceAddress("resource_sim1qp075qmn6389pkq30ppzzsuadd55ry04mjx69v86r4wq0feh02");
-MINT_NON_FUNGIBLE ResourceAddress("resource_sim1qqgvpz8q7ypeueqcv4qthsv7ezt8h9m3depmqqw7pc4sfmucfx") Array<Tuple>(Tuple(NonFungibleId(12u32), Tuple(Tuple("Hello World", Decimal("12")), Tuple(12u8, 19u128))));
-CALL_METHOD ComponentAddress("account_sim1qwskd4q5jdywfw6f7jlwmcyp2xxq48uuwruc003x2kcskxh3na") "deposit_batch" Expression("ENTIRE_WORKTOP");
-"#
-        );
-    }
-
-    #[test]
-    fn test_recompile_many_blobs() {
-        // This test is mostly to prevent a regression whereby the blobs were re-ordered at compilation
-        // Which made the manifest compilation process non-deterministic (when including blobs)
-        compile_and_decompile_with_inversion_test(
-            "",
-            &NetworkDefinition::simulator(),
-            vec![
-                vec![0],
-                vec![1],
-                vec![2],
-                vec![3],
-                vec![4],
-                vec![5],
-                vec![6],
-                vec![7],
-                vec![8],
-                vec![9],
-            ],
-        );
-    }
-
-    fn compile_and_decompile_with_inversion_test(
-        manifest: &str,
-        network: &NetworkDefinition,
-        blobs: Vec<Vec<u8>>,
-    ) -> String {
-        let compiled1 = compile(manifest, network, blobs.clone()).unwrap();
-        let decompiled1 = decompile(&compiled1.instructions, network).unwrap();
-
-        // Whilst we're here - let's test that compile/decompile are inverses...
-        let compiled2 = compile(manifest, network, blobs).unwrap();
-        let decompiled2 = decompile(&compiled2.instructions, network).unwrap();
-
-        // The manifest argument is not necessarily in canonical decompiled string representation,
-        // therefore we can't assert that decompiled1 == manifest ...
-        // So instead we assert that decompiled1 and decompiled2 match :)
-        assert_eq!(
-            compiled1, compiled2,
-            "Compile(Decompile(compiled_manifest)) != compiled_manifest"
-        );
-        assert_eq!(
-            decompiled1, decompiled2,
-            "Decompile(Compile(canonical_manifest_str)) != canonical_manifest_str"
-        );
-
-        return decompiled2;
-    }
-
-    fn apply_replacements_to_manifest(mut manifest: String) -> String {
-        let replacement_vectors = BTreeMap::from([
-            (
-                "{xrd_resource_address}",
-                "resource_sim1qzkcyv5dwq3r6kawy6pxpvcythx8rh8ntum6ws62p95sqjjpwr",
-            ),
-            (
-                "{account_component_address}",
-                "account_sim1qwskd4q5jdywfw6f7jlwmcyp2xxq48uuwruc003x2kcskxh3na",
-            ),
-            (
-                "{other_account_component_address}",
-                "account_sim1qdy4jqfpehf8nv4n7680cw0vhxqvhgh5lf3ae8jkjz6q5hmzed",
-            ),
-            (
-                "{minter_badge_resource_address}",
-                "resource_sim1qp075qmn6389pkq30ppzzsuadd55ry04mjx69v86r4wq0feh02",
-            ),
-            (
-                "{mintable_resource_address}",
-                "resource_sim1qqgvpz8q7ypeueqcv4qthsv7ezt8h9m3depmqqw7pc4sfmucfx",
-            ),
-            (
-                "{owner_badge_resource_address}",
-                "resource_sim1qqgvpz8q7ypeueqcv4qthsv7ezt8h9m3depmqqw7pc4sfmucfx",
-            ),
-            ("{owner_badge_non_fungible_id}", "1u32"),
-            (
-                "{code_blob_hash}",
-                "36dae540b7889956f1f1d8d46ba23e5e44bf5723aef2a8e6b698686c02583618",
-            ),
-            (
-                "{abi_blob_hash}",
-                "15e8699a6d63a96f66f6feeb609549be2688b96b02119f260ae6dfd012d16a5d",
-            ),
-            ("{initial_supply}", "12"),
-            ("{mint_amount}", "12"),
-            ("{non_fungible_id}", "12u32"),
-        ]);
-        for (of, with) in replacement_vectors.into_iter() {
-            manifest = manifest.replace(of, with);
-        }
-        manifest
-=======
 fn transform_uuid_non_fungible_mint_params(
     mint_params: &Vec<(Vec<u8>, Vec<u8>)>,
 ) -> Result<Vec<(ScryptoValue, ScryptoValue)>, DecodeError> {
@@ -1158,7 +659,6 @@
             scrypto_decode(&immutable_data)?,
             scrypto_decode(&mutable_data)?,
         ));
->>>>>>> 3056dbbf
     }
     Ok(mint_params_scrypto_value)
 }