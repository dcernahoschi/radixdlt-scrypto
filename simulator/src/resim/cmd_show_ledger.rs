use crate::utils::*;
use clap::Parser;
use colored::*;
use radix_engine::track::db_key_mapper::{DatabaseKeyMapper, SpreadPrefixKeyMapper};
use radix_engine_interface::blueprints::clock::*;
use radix_engine_interface::blueprints::epoch_manager::*;
use radix_engine_interface::time::Instant;
use radix_engine_interface::time::UtcDateTime;
use radix_engine_store_interface::interface::ListableSubstateDatabase;
use radix_engine_stores::rocks_db::RocksdbSubstateStore;
use transaction::model::InstructionV1;

use crate::resim::*;

/// Show entries in the ledger state
#[derive(Parser, Debug)]
pub struct ShowLedger {}

impl ShowLedger {
    pub fn run<O: std::io::Write>(&self, out: &mut O) -> Result<(), Error> {
        let scrypto_interpreter = ScryptoVm::<DefaultWasmEngine>::default();
        let mut substate_db = RocksdbSubstateStore::standard(get_data_dir()?);
        Bootstrapper::new(&mut substate_db, &scrypto_interpreter, false).bootstrap_test_default();

        Self::list_entries(out, &substate_db)?;

        // Close the database
        drop(substate_db);

        let current_epoch = Self::get_current_epoch(out)?;
        writeln!(out, "{}: {}", "Current Epoch".green().bold(), current_epoch)
            .map_err(Error::IOError)?;

        let instant = Self::get_current_time(out, TimePrecision::Minute)?;
        let date_time = UtcDateTime::from_instant(&instant).unwrap();
        writeln!(
            out,
            "{}: {}",
            "Current Time".green().bold(),
            date_time.to_string()
        )
        .map_err(Error::IOError)?;

        writeln!(out, "").map_err(Error::IOError)?;

        Ok(())
    }

    pub fn list_entries<O: std::io::Write>(
        out: &mut O,
        substate_db: &RocksdbSubstateStore,
    ) -> Result<(), Error> {
        let bech32_encoder = Bech32Encoder::new(&NetworkDefinition::simulator());
        let mut packages: Vec<PackageAddress> = vec![];
        let mut components: Vec<ComponentAddress> = vec![];
        let mut resources: Vec<ResourceAddress> = vec![];

        for key in substate_db.list_partition_keys() {
            let (node_id, _) = SpreadPrefixKeyMapper::from_db_partition_key(&key);
            if let Ok(address) = PackageAddress::try_from(node_id.as_ref()) {
                if !packages.contains(&address) {
                    packages.push(address);
                }
            } else if let Ok(address) = ComponentAddress::try_from(node_id.as_ref()) {
                if !components.contains(&address) {
                    components.push(address);
                }
            } else if let Ok(address) = ResourceAddress::try_from(node_id.as_ref()) {
                if !resources.contains(&address) {
                    resources.push(address);
                }
            }
        }
        writeln!(out, "{}:", "Packages".green().bold()).map_err(Error::IOError)?;
        for (last, address) in packages.iter().identify_last() {
            writeln!(
                out,
                "{} {}",
                list_item_prefix(last),
                address.display(&bech32_encoder),
            )
            .map_err(Error::IOError)?;
        }
        writeln!(out, "{}:", "Components".green().bold()).map_err(Error::IOError)?;
        for (last, address) in components.iter().identify_last() {
            writeln!(
                out,
                "{} {}",
                list_item_prefix(last),
                address.display(&bech32_encoder),
            )
            .map_err(Error::IOError)?;
        }
        writeln!(out, "{}:", "Resource Managers".green().bold()).map_err(Error::IOError)?;
        for (last, address) in resources.iter().identify_last() {
            writeln!(
                out,
                "{} {}",
                list_item_prefix(last),
                address.display(&bech32_encoder),
            )
            .map_err(Error::IOError)?;
        }

        Ok(())
    }

    pub fn get_current_epoch<O: std::io::Write>(out: &mut O) -> Result<u64, Error> {
<<<<<<< HEAD
        let instructions = vec![Instruction::CallMethod {
=======
        let instructions = vec![InstructionV1::CallMethod {
>>>>>>> 023627f9
            address: EPOCH_MANAGER.into(),
            method_name: EPOCH_MANAGER_GET_CURRENT_EPOCH_IDENT.to_string(),
            args: to_manifest_value(&EpochManagerGetCurrentEpochInput),
        }];
        let blobs = vec![];
        let initial_proofs = btreeset![];
        let receipt =
            handle_system_transaction(instructions, blobs, initial_proofs, false, false, out)?;
        Ok(receipt.expect_commit(true).output(0))
    }

    pub fn get_current_time<O: std::io::Write>(
        out: &mut O,
        precision: TimePrecision,
    ) -> Result<Instant, Error> {
<<<<<<< HEAD
        let instructions = vec![Instruction::CallMethod {
=======
        let instructions = vec![InstructionV1::CallMethod {
>>>>>>> 023627f9
            address: CLOCK.into(),
            method_name: CLOCK_GET_CURRENT_TIME_IDENT.to_string(),
            args: to_manifest_value(&ClockGetCurrentTimeInput { precision }),
        }];
        let blobs = vec![];
        let initial_proofs = btreeset![];
        let receipt =
            handle_system_transaction(instructions, blobs, initial_proofs, false, false, out)?;
        Ok(receipt.expect_commit(true).output(0))
    }
}<|MERGE_RESOLUTION|>--- conflicted
+++ resolved
@@ -106,11 +106,7 @@
     }
 
     pub fn get_current_epoch<O: std::io::Write>(out: &mut O) -> Result<u64, Error> {
-<<<<<<< HEAD
-        let instructions = vec![Instruction::CallMethod {
-=======
         let instructions = vec![InstructionV1::CallMethod {
->>>>>>> 023627f9
             address: EPOCH_MANAGER.into(),
             method_name: EPOCH_MANAGER_GET_CURRENT_EPOCH_IDENT.to_string(),
             args: to_manifest_value(&EpochManagerGetCurrentEpochInput),
@@ -126,11 +122,7 @@
         out: &mut O,
         precision: TimePrecision,
     ) -> Result<Instant, Error> {
-<<<<<<< HEAD
-        let instructions = vec![Instruction::CallMethod {
-=======
         let instructions = vec![InstructionV1::CallMethod {
->>>>>>> 023627f9
             address: CLOCK.into(),
             method_name: CLOCK_GET_CURRENT_TIME_IDENT.to_string(),
             args: to_manifest_value(&ClockGetCurrentTimeInput { precision }),
